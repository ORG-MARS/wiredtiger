--- conflicted
+++ resolved
@@ -655,7 +655,6 @@
 		    "join cursor has not yet been joined with any other "
 		    "cursors");
 
-<<<<<<< HEAD
 	if (F_ISSET((WT_CURSOR *)cjoin, WT_CURSTD_RAW))
 		config = &raw_cfg[0];
 	else
@@ -670,11 +669,7 @@
 	WT_ERR(__wt_open_cursor(session, urimain, (WT_CURSOR *)cjoin, config,
 	    &cjoin->main));
 
-	je = &cjoin->entries[0];
-=======
->>>>>>> 4c83297b
 	jeend = &cjoin->entries[cjoin->entries_next];
-
 	for (je = cjoin->entries; je < jeend; je++) {
 		if (je->subjoin != NULL) {
 			WT_ERR(__curjoin_init_next(session, je->subjoin,
