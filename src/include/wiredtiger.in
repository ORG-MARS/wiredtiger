/*-
 * Copyright (c) 2014-2020 MongoDB, Inc.
 * Copyright (c) 2008-2014 WiredTiger, Inc.
 *	All rights reserved.
 *
 * See the file LICENSE for redistribution information.
 */

#ifndef	__WIREDTIGER_H_
#define	__WIREDTIGER_H_

#if defined(__cplusplus)
extern "C" {
#endif

/*******************************************
 * Version information
 *******************************************/
#define	WIREDTIGER_VERSION_MAJOR	@VERSION_MAJOR@
#define	WIREDTIGER_VERSION_MINOR	@VERSION_MINOR@
#define	WIREDTIGER_VERSION_PATCH	@VERSION_PATCH@
#define	WIREDTIGER_VERSION_STRING	@VERSION_STRING@

/*******************************************
 * Required includes
 *******************************************/
@wiredtiger_includes_decl@

/*******************************************
 * Portable type names
 *******************************************/
@off_t_decl@
@uintmax_t_decl@
@uintptr_t_decl@

#if defined(DOXYGEN) || defined(SWIG)
#define	__F(func) func
#else
/* NOLINTNEXTLINE(misc-macro-parentheses) */
#define	__F(func) (*func)
#endif

/*
 * We support configuring WiredTiger with the gcc/clang -fvisibility=hidden
 * flags, but that requires public APIs be specifically marked.
 */
#if defined(DOXYGEN) || defined(SWIG) || !defined(__GNUC__)
#define	WT_ATTRIBUTE_LIBRARY_VISIBLE
#else
#define	WT_ATTRIBUTE_LIBRARY_VISIBLE	__attribute__((visibility("default")))
#endif

/*!
 * @defgroup wt WiredTiger API
 * The functions, handles and methods applications use to access and manage
 * data with WiredTiger.
 *
 * @{
 */

/*******************************************
 * Public forward structure declarations
 *******************************************/
struct __wt_async_callback;
	typedef struct __wt_async_callback WT_ASYNC_CALLBACK;
struct __wt_async_op;	    typedef struct __wt_async_op WT_ASYNC_OP;
struct __wt_collator;	    typedef struct __wt_collator WT_COLLATOR;
struct __wt_compressor;	    typedef struct __wt_compressor WT_COMPRESSOR;
struct __wt_config_item;    typedef struct __wt_config_item WT_CONFIG_ITEM;
struct __wt_config_parser;
	typedef struct __wt_config_parser WT_CONFIG_PARSER;
struct __wt_connection;	    typedef struct __wt_connection WT_CONNECTION;
struct __wt_cursor;	    typedef struct __wt_cursor WT_CURSOR;
struct __wt_data_source;    typedef struct __wt_data_source WT_DATA_SOURCE;
struct __wt_encryptor;	    typedef struct __wt_encryptor WT_ENCRYPTOR;
struct __wt_event_handler;  typedef struct __wt_event_handler WT_EVENT_HANDLER;
struct __wt_extension_api;  typedef struct __wt_extension_api WT_EXTENSION_API;
struct __wt_extractor;	    typedef struct __wt_extractor WT_EXTRACTOR;
struct __wt_file_handle;    typedef struct __wt_file_handle WT_FILE_HANDLE;
struct __wt_file_system;    typedef struct __wt_file_system WT_FILE_SYSTEM;
struct __wt_item;	    typedef struct __wt_item WT_ITEM;
struct __wt_modify;	    typedef struct __wt_modify WT_MODIFY;
struct __wt_session;	    typedef struct __wt_session WT_SESSION;

#if defined(SWIGJAVA)
#define	WT_HANDLE_NULLABLE(typename)	typename##_NULLABLE
#define	WT_HANDLE_CLOSED(typename)	typename##_CLOSED
typedef WT_CURSOR			WT_CURSOR_NULLABLE;
typedef WT_CURSOR			WT_CURSOR_CLOSED;
typedef WT_SESSION			WT_SESSION_CLOSED;
typedef WT_CONNECTION			WT_CONNECTION_CLOSED;
#elif !defined(DOXYGEN)
#define	WT_HANDLE_NULLABLE(typename)	typename
#define	WT_HANDLE_CLOSED(typename)	typename
#endif

/*!
 * A raw item of data to be managed, including a pointer to the data and a
 * length.
 *
 * WT_ITEM structures do not need to be cleared before use.
 */
struct __wt_item {
	/*!
	 * The memory reference of the data item.
	 *
	 * For items returned by a WT_CURSOR, the pointer is only valid until
	 * the next operation on that cursor.  Applications that need to keep
	 * an item across multiple cursor operations must make a copy.
	 */
	const void *data;

	/*!
	 * The number of bytes in the data item.
	 *
	 * The maximum length of a single column stored in a table is not fixed
	 * (as it partially depends on the underlying file configuration), but
	 * is always a small number of bytes less than 4GB.
	 */
	size_t size;

#ifndef DOXYGEN
	/*! Managed memory chunk (internal use). */
	void *mem;

	/*! Managed memory size (internal use). */
	size_t memsize;

	/*! Object flags (internal use). */
/* AUTOMATIC FLAG VALUE GENERATION START */
#define	WT_ITEM_ALIGNED	0x1u
#define	WT_ITEM_INUSE	0x2u
/* AUTOMATIC FLAG VALUE GENERATION STOP */
	uint32_t flags;
#endif
};

/*!
 * A set of modifications for a value, including a pointer to new data and a
 * length, plus a target offset in the value and an optional length of data
 * in the value to be replaced.
 *
 * WT_MODIFY structures do not need to be cleared before use.
 */
struct __wt_modify {
	/*!
	 * New data. The size of the new data may be zero when no new data is
	 * provided.
	 */
	WT_ITEM data;

	/*!
	 * The zero-based byte offset in the value where the new data is placed.
	 *
	 * If the offset is past the end of the value, padding bytes are
	 * appended to the value up to the specified offset. If the value is a
	 * string (value format \c S), the padding byte is a space. If the value
	 * is a raw byte array accessed using a WT_ITEM structure (value format
	 * \c u), the padding byte is a nul.
	 */
	 size_t offset;

	/*!
	 * The number of bytes in the value to be replaced.
	 *
	 * If the size is zero, no bytes from the value are replaced and the new
	 * data is inserted.
	 *
	 * If the offset is past the end of the value, the size is ignored.
	 *
	 * If the offset plus the size overlaps the end of the previous value,
	 * bytes from the offset to the end of the value are replaced and any
	 * remaining new data is appended.
	 */
	 size_t size;
};

/*!
 * The maximum packed size of a 64-bit integer.  The ::wiredtiger_struct_pack
 * function will pack single long integers into at most this many bytes.
 */
#define	WT_INTPACK64_MAXSIZE	((int)sizeof(int64_t) + 1)

/*!
 * The maximum packed size of a 32-bit integer.  The ::wiredtiger_struct_pack
 * function will pack single integers into at most this many bytes.
 */
#define	WT_INTPACK32_MAXSIZE	((int)sizeof(int32_t) + 1)

/*!
 * A WT_CURSOR handle is the interface to a cursor.
 *
 * Cursors allow data to be searched, iterated and modified, implementing the
 * CRUD (create, read, update and delete) operations.  Cursors are opened in
 * the context of a session.  If a transaction is started, cursors operate in
 * the context of the transaction until the transaction is resolved.
 *
 * Raw data is represented by key/value pairs of WT_ITEM structures, but
 * cursors can also provide access to fields within the key and value if the
 * formats are described in the WT_SESSION::create method.
 *
 * In the common case, a cursor is used to access records in a table.  However,
 * cursors can be used on subsets of tables (such as a single column or a
 * projection of multiple columns), as an interface to statistics, configuration
 * data or application-specific data sources.  See WT_SESSION::open_cursor for
 * more information.
 *
 * <b>Thread safety:</b> A WT_CURSOR handle is not usually shared between
 * threads, see @ref threads for more information.
 */
struct __wt_cursor {
	WT_SESSION *session;	/*!< The session handle for this cursor. */

	/*!
	 * The name of the data source for the cursor, matches the \c uri
	 * parameter to WT_SESSION::open_cursor used to open the cursor.
	 */
	const char *uri;

	/*!
	 * The format of the data packed into key items.  See @ref packing for
	 * details.  If not set, a default value of "u" is assumed, and
	 * applications must use WT_ITEM structures to manipulate untyped byte
	 * arrays.
	 */
	const char *key_format;

	/*!
	 * The format of the data packed into value items.  See @ref packing
	 * for details.  If not set, a default value of "u" is assumed, and
	 * applications must use WT_ITEM structures to manipulate untyped byte
	 * arrays.
	 */
	const char *value_format;

	/*!
	 * @name Data access
	 * @{
	 */
	/*!
	 * Get the key for the current record.
	 *
	 * @snippet ex_all.c Get the cursor's string key
	 *
	 * @snippet ex_all.c Get the cursor's record number key
	 *
	 * @param cursor the cursor handle
	 * @param ... pointers to hold key fields corresponding to
	 * WT_CURSOR::key_format.
	 * The API does not validate the argument types passed in, the caller is
	 * responsible for passing the correct argument types according to
	 * WT_CURSOR::key_format.
	 * @errors
	 */
	int __F(get_key)(WT_CURSOR *cursor, ...);

	/*!
	 * Get the value for the current record.
	 *
	 * @snippet ex_all.c Get the cursor's string value
	 *
	 * @snippet ex_all.c Get the cursor's raw value
	 *
	 * @param cursor the cursor handle
	 * @param ... pointers to hold value fields corresponding to
	 * WT_CURSOR::value_format.
	 * The API does not validate the argument types passed in, the caller is
	 * responsible for passing the correct argument types according to
	 * WT_CURSOR::value_format.
	 * @errors
	 */
	int __F(get_value)(WT_CURSOR *cursor, ...);

	/*!
	 * Set the key for the next operation.
	 *
	 * @snippet ex_all.c Set the cursor's string key
	 *
	 * @snippet ex_all.c Set the cursor's record number key
	 *
	 * @param cursor the cursor handle
	 * @param ... key fields corresponding to WT_CURSOR::key_format.
	 *
	 * If an error occurs during this operation, a flag will be set in the
	 * cursor, and the next operation to access the key will fail.  This
	 * simplifies error handling in applications.
	 */
	void __F(set_key)(WT_CURSOR *cursor, ...);

	/*!
	 * Set the value for the next operation.
	 *
	 * @snippet ex_all.c Set the cursor's string value
	 *
	 * @snippet ex_all.c Set the cursor's raw value
	 *
	 * @param cursor the cursor handle
	 * @param ... value fields corresponding to WT_CURSOR::value_format.
	 *
	 * If an error occurs during this operation, a flag will be set in the
	 * cursor, and the next operation to access the value will fail.  This
	 * simplifies error handling in applications.
	 */
	void __F(set_value)(WT_CURSOR *cursor, ...);
	/*! @} */

	/*!
	 * @name Cursor positioning
	 * @{
	 */
	/*!
	 * Return the ordering relationship between two cursors: both cursors
	 * must have the same data source and have valid keys. (When testing
	 * only for equality, WT_CURSOR::equals may be faster.)
	 *
	 * @snippet ex_all.c Cursor comparison
	 *
	 * @param cursor the cursor handle
	 * @param other another cursor handle
	 * @param comparep the status of the comparison: < 0 if
	 * <code>cursor</code> refers to a key that appears before
	 * <code>other</code>, 0 if the cursors refer to the same key,
	 * and > 0 if <code>cursor</code> refers to a key that appears after
	 * <code>other</code>.
	 * @errors
	 */
	int __F(compare)(WT_CURSOR *cursor, WT_CURSOR *other, int *comparep);

	/*!
	 * Return the ordering relationship between two cursors, testing only
	 * for equality: both cursors must have the same data source and have
	 * valid keys.
	 *
	 * @snippet ex_all.c Cursor equality
	 *
	 * @param cursor the cursor handle
	 * @param other another cursor handle
	 * @param[out] equalp the status of the comparison: 1 if the cursors
	 * refer to the same key, otherwise 0.
	 * @errors
	 */
	int __F(equals)(WT_CURSOR *cursor, WT_CURSOR *other, int *equalp);

	/*!
	 * Return the next record.
	 *
	 * @snippet ex_all.c Return the next record
	 *
	 * @param cursor the cursor handle
	 * @errors
	 */
	int __F(next)(WT_CURSOR *cursor);

	/*!
	 * Return the previous record.
	 *
	 * @snippet ex_all.c Return the previous record
	 *
	 * @param cursor the cursor handle
	 * @errors
	 */
	int __F(prev)(WT_CURSOR *cursor);

	/*!
	 * Reset the cursor. Any resources held by the cursor are released,
	 * and the cursor's key and position are no longer valid. Subsequent
	 * iterations with WT_CURSOR::next will move to the first record, or
	 * with WT_CURSOR::prev will move to the last record.
	 *
	 * In the case of a statistics cursor, resetting the cursor refreshes
	 * the statistics information returned. Resetting a session statistics
	 * cursor resets all the session statistics values to zero.
	 *
	 * @snippet ex_all.c Reset the cursor
	 *
	 * @param cursor the cursor handle
	 * @errors
	 */
	int __F(reset)(WT_CURSOR *cursor);

	/*!
	 * Return the record matching the key. The key must first be set.
	 *
	 * @snippet ex_all.c Search for an exact match
	 *
	 * On success, the cursor ends positioned at the returned record; to
	 * minimize cursor resources, the WT_CURSOR::reset method should be
	 * called as soon as the record has been retrieved and the cursor no
	 * longer needs that position.
	 *
	 * @param cursor the cursor handle
	 * @errors
	 */
	int __F(search)(WT_CURSOR *cursor);

	/*!
	 * Return the record matching the key if it exists, or an adjacent
	 * record.  An adjacent record is either the smallest record larger
	 * than the key or the largest record smaller than the key (in other
	 * words, a logically adjacent key).
	 *
	 * The key must first be set.
	 *
	 * An example of a search for an exact or adjacent match:
	 *
	 * @snippet ex_all.c Search for an exact or adjacent match
	 *
	 * An example of a forward scan through the table, where all keys
	 * greater than or equal to a specified prefix are included in the
	 * scan:
	 *
	 * @snippet ex_all.c Forward scan greater than or equal
	 *
	 * An example of a backward scan through the table, where all keys
	 * less than a specified prefix are included in the scan:
	 *
	 * @snippet ex_all.c Backward scan less than
	 *
	 * On success, the cursor ends positioned at the returned record; to
	 * minimize cursor resources, the WT_CURSOR::reset method should be
	 * called as soon as the record has been retrieved and the cursor no
	 * longer needs that position.
	 *
	 * @param cursor the cursor handle
	 * @param exactp the status of the search: 0 if an exact match is
	 * found, < 0 if a smaller key is returned, > 0 if a larger key is
	 * returned
	 * @errors
	 */
	int __F(search_near)(WT_CURSOR *cursor, int *exactp);
	/*! @} */

	/*!
	 * @name Data modification
	 * @{
	 */
	/*!
	 * Insert a record and optionally update an existing record.
	 *
	 * If the cursor was configured with "overwrite=true" (the default),
	 * both the key and value must be set; if the record already exists,
	 * the key's value will be updated, otherwise, the record will be
	 * inserted.
	 *
	 * @snippet ex_all.c Insert a new record or overwrite an existing record
	 *
	 * If the cursor was not configured with "overwrite=true", both the key
	 * and value must be set and the record must not already exist; the
	 * record will be inserted.
	 *
	 * @snippet ex_all.c Insert a new record and fail if the record exists
	 *
	 * If a cursor with record number keys was configured with
	 * "append=true" (not the default), the value must be set; a new record
	 * will be appended and the record number set as the cursor key value.
	 *
	 * @snippet ex_all.c Insert a new record and assign a record number
	 *
	 * The cursor ends with no position, and a subsequent call to the
	 * WT_CURSOR::next (WT_CURSOR::prev) method will iterate from the
	 * beginning (end) of the table.
	 *
	 * If the cursor does not have record number keys or was not configured
	 * with "append=true", the cursor ends with no key set and a subsequent
	 * call to the WT_CURSOR::get_key method will fail. The cursor ends with
	 * no value set and a subsequent call to the WT_CURSOR::get_value method
	 * will fail.
	 *
	 * Inserting a new record after the current maximum record in a
	 * fixed-length bit field column-store (that is, a store with an
	 * 'r' type key and 't' type value) may implicitly create the missing
	 * records as records with a value of 0.
	 *
	 * When loading a large amount of data into a new object, using
	 * a cursor with the \c bulk configuration string enabled and
	 * loading the data in sorted order will be much faster than doing
	 * out-of-order inserts.  See @ref tune_bulk_load for more information.
	 *
	 * The maximum length of a single column stored in a table is not fixed
	 * (as it partially depends on the underlying file configuration), but
	 * is always a small number of bytes less than 4GB.
	 *
	 * @param cursor the cursor handle
	 * @errors
	 * In particular, if \c overwrite=false is configured and a record with
	 * the specified key already exists, ::WT_DUPLICATE_KEY is returned.
	 * Also, if \c in_memory is configured for the database and the insert
	 * requires more than the configured cache size to complete,
	 * ::WT_CACHE_FULL is returned.
	 */
	int __F(insert)(WT_CURSOR *cursor);

	/*!
	 * Modify an existing record.
	 *
	 * Both the key and value must be set and the record must already exist;
	 * the record will be updated.
	 *
	 * Modifications are specified in WT_MODIFY structures. Modifications
	 * are applied in order and later modifications can update earlier ones.
	 *
	 * The modify method is only supported on strings (value format type
	 * \c S), or raw byte arrays accessed using a WT_ITEM structure (value
	 * format type \c u).
	 *
	 * The WT_CURSOR::modify method can only be called from within an
	 * explicit transaction configured at the snapshot isolation level.
	 *
	 * The WT_CURSOR::modify method stores a change record in cache and
	 * writes a change record to the log instead of the usual complete
	 * values. Note that WT_CURSOR::modify is generally slower than the
	 * WT_CURSOR::update method, and can result in slower reads because
	 * the complete value must be assembled during retrieval. The
	 * WT_CURSOR::modify method is intended for applications modifying
	 * large records where there is cache or I/O pressure, that is,
	 * applications that will benefit when data updates require less cache
	 * and they write less logging information.
	 *
	 * @snippet ex_all.c Modify an existing record
	 *
	 * On success, the cursor ends positioned at the modified record; to
	 * minimize cursor resources, the WT_CURSOR::reset method should be
	 * called as soon as the cursor no longer needs that position.
	 *
	 * The maximum length of a single column stored in a table is not fixed
	 * (as it partially depends on the underlying file configuration), but
	 * is always a small number of bytes less than 4GB.
	 *
	 * @param cursor the cursor handle
	 * @param entries an array of modification data structures
	 * @param nentries the number of modification data structures
	 * @errors
	 * In particular, if \c in_memory is configured for the database and
	 * the modify requires more than the configured cache size to complete,
	 * ::WT_CACHE_FULL is returned.
	 */
	int __F(modify)(WT_CURSOR *cursor, WT_MODIFY *entries, int nentries);

	/*!
	 * Update an existing record and optionally insert a record.
	 *
	 * If the cursor was configured with "overwrite=true" (the default),
	 * both the key and value must be set; if the record already exists, the
	 * key's value will be updated, otherwise, the record will be inserted.
	 *
	 * @snippet ex_all.c Update an existing record or insert a new record
	 *
	 * If the cursor was not configured with "overwrite=true", both the key
	 * and value must be set and the record must already exist; the
	 * record will be updated.
	 *
	 * @snippet ex_all.c Update an existing record and fail if DNE
	 *
	 * On success, the cursor ends positioned at the modified record; to
	 * minimize cursor resources, the WT_CURSOR::reset method should be
	 * called as soon as the cursor no longer needs that position. (The
	 * WT_CURSOR::insert method never keeps a cursor position and may be
	 * more efficient for that reason.)
	 *
	 * The maximum length of a single column stored in a table is not fixed
	 * (as it partially depends on the underlying file configuration), but
	 * is always a small number of bytes less than 4GB.
	 *
	 * @param cursor the cursor handle
	 * @errors
	 * In particular, if \c overwrite=false is configured and no record with
	 * the specified key exists, ::WT_NOTFOUND is returned.
	 * Also, if \c in_memory is configured for the database and the update
	 * requires more than the configured cache size to complete,
	 * ::WT_CACHE_FULL is returned.
	 */
	int __F(update)(WT_CURSOR *cursor);

	/*!
	 * Remove a record.
	 *
	 * If the cursor was configured with "overwrite=true" (the default),
	 * the key must be set; the key's record will be removed if it exists,
	 * no error will be returned if the record does not exist.
	 *
	 * @snippet ex_all.c Remove a record
	 *
	 * If the cursor was configured with "overwrite=false" (not the
	 * default), the key must be set and the key's record must exist; the
	 * record will be removed.
	 *
	 * Any cursor position does not change: if the cursor was positioned
	 * before the WT_CURSOR::remove call, the cursor remains positioned
	 * at the removed record; to minimize cursor resources, the
	 * WT_CURSOR::reset method should be called as soon as the cursor no
	 * longer needs that position. If the cursor was not positioned before
	 * the WT_CURSOR::remove call, the cursor ends with no position, and a
	 * subsequent call to the WT_CURSOR::next (WT_CURSOR::prev) method will
	 * iterate from the beginning (end) of the table.
	 *
	 * @snippet ex_all.c Remove a record and fail if DNE
	 *
	 * Removing a record in a fixed-length bit field column-store
	 * (that is, a store with an 'r' type key and 't' type value) is
	 * identical to setting the record's value to 0.
	 *
	 * @param cursor the cursor handle
	 * @errors
	 * In particular, if \c overwrite=false is configured and no record
	 * with the specified key exists, ::WT_NOTFOUND is returned.
	 */
	int __F(remove)(WT_CURSOR *cursor);

	/*!
	 * Reserve an existing record so a subsequent write is less likely to
	 * fail due to a conflict between concurrent operations.
	 *
	 * The key must first be set and the record must already exist.
	 *
	 * Note that reserve works by doing a special update operation that is
	 * not logged and does not change the value of the record. This update
	 * is aborted when the enclosing transaction ends regardless of whether
	 * it commits or rolls back. Given that, reserve can only be used to
	 * detect conflicts between transactions that execute concurrently. It
	 * cannot detect all logical conflicts between transactions. For that,
	 * some update to the record must be committed.
	 *
	 * @snippet ex_all.c Reserve a record
	 *
	 * On success, the cursor ends positioned at the specified record; to
	 * minimize cursor resources, the WT_CURSOR::reset method should be
	 * called as soon as the cursor no longer needs that position.
	 *
	 * @param cursor the cursor handle
	 * @errors
	 */
	int __F(reserve)(WT_CURSOR *cursor);
	/*! @} */

	/*!
	 * Close the cursor.
	 *
	 * This releases the resources associated with the cursor handle.
	 * Cursors are closed implicitly by ending the enclosing connection or
	 * closing the session in which they were opened.
	 *
	 * @snippet ex_all.c Close the cursor
	 *
	 * @param cursor the cursor handle
	 * @errors
	 */
	int __F(close)(WT_HANDLE_CLOSED(WT_CURSOR) *cursor);

	/*!
	 * Reconfigure the cursor.
	 *
	 * The cursor is reset.
	 *
	 * @snippet ex_all.c Reconfigure a cursor
	 *
	 * @param cursor the cursor handle
	 * @configstart{WT_CURSOR.reconfigure, see dist/api_data.py}
	 * @config{append, append the value as a new record\, creating a new record number key;
	 * valid only for cursors with record number keys., a boolean flag; default \c false.}
	 * @config{overwrite, configures whether the cursor's insert\, update and remove methods
	 * check the existing state of the record.  If \c overwrite is \c false\, WT_CURSOR::insert
	 * fails with ::WT_DUPLICATE_KEY if the record exists\, WT_CURSOR::update and
	 * WT_CURSOR::remove fail with ::WT_NOTFOUND if the record does not exist., a boolean flag;
	 * default \c true.}
	 * @configend
	 * @errors
	 */
	int __F(reconfigure)(WT_CURSOR *cursor, const char *config);

	/*
	 * Protected fields, only to be used by cursor implementations.
	 */
#if !defined(SWIG) && !defined(DOXYGEN)
	int __F(cache)(WT_CURSOR *cursor);	/* Cache the cursor */
						/* Reopen a cached cursor */
	int __F(reopen)(WT_CURSOR *cursor, bool check_only);

	uint64_t uri_hash;			/* Hash of URI */

	/*
	 * !!!
	 * Explicit representations of structures from queue.h.
	 * TAILQ_ENTRY(wt_cursor) q;
	 */
	struct {
		WT_CURSOR *tqe_next;
		WT_CURSOR **tqe_prev;
	} q;				/* Linked list of WT_CURSORs. */

	uint64_t recno;			/* Record number, normal and raw mode */
	uint8_t raw_recno_buf[WT_INTPACK64_MAXSIZE];

	void	*json_private;		/* JSON specific storage */
	void	*lang_private;		/* Language specific private storage */

	WT_ITEM key, value;
	int saved_err;			/* Saved error in set_{key,value}. */
	/*
	 * URI used internally, may differ from the URI provided by the
	 * user on open.
	 */
	const char *internal_uri;

/* AUTOMATIC FLAG VALUE GENERATION START */
#define	WT_CURSTD_APPEND		0x000001u
#define	WT_CURSTD_BULK			0x000002u
#define	WT_CURSTD_CACHEABLE		0x000004u
#define	WT_CURSTD_CACHED		0x000008u
#define	WT_CURSTD_DEAD			0x000010u
#define	WT_CURSTD_DEBUG_COPY_KEY	0x000020u
#define	WT_CURSTD_DEBUG_COPY_VALUE	0x000040u
#define	WT_CURSTD_DEBUG_RESET_EVICT	0x000080u
#define	WT_CURSTD_DUMP_HEX		0x000100u
#define	WT_CURSTD_DUMP_JSON		0x000200u
#define	WT_CURSTD_DUMP_PRETTY		0x000400u
#define	WT_CURSTD_DUMP_PRINT		0x000800u
#define	WT_CURSTD_IGNORE_TOMBSTONE	0x001000u
#define	WT_CURSTD_JOINED		0x002000u
#define	WT_CURSTD_KEY_EXT		0x004000u	/* Key points out of tree. */
#define	WT_CURSTD_KEY_INT		0x008000u	/* Key points into tree. */
#define	WT_CURSTD_META_INUSE		0x010000u
#define	WT_CURSTD_OPEN			0x020000u
#define	WT_CURSTD_OVERWRITE		0x040000u
#define	WT_CURSTD_RAW			0x080000u
#define	WT_CURSTD_RAW_SEARCH		0x100000u
#define	WT_CURSTD_UPDATE_LOCAL		0x200000u
#define	WT_CURSTD_VALUE_EXT		0x400000u	/* Value points out of tree. */
#define	WT_CURSTD_VALUE_INT		0x800000u	/* Value points into tree. */
/* AUTOMATIC FLAG VALUE GENERATION STOP */
#define	WT_CURSTD_KEY_SET	(WT_CURSTD_KEY_EXT | WT_CURSTD_KEY_INT)
#define	WT_CURSTD_VALUE_SET	(WT_CURSTD_VALUE_EXT | WT_CURSTD_VALUE_INT)
	uint32_t flags;
#endif
};

/*! Asynchronous operation types. */
typedef enum {
	WT_AOP_NONE=0,	/*!< No operation type set */
	WT_AOP_COMPACT, /*!< WT_ASYNC_OP::compact */
	WT_AOP_INSERT,	/*!< WT_ASYNC_OP::insert */
	WT_AOP_REMOVE,	/*!< WT_ASYNC_OP::remove */
	WT_AOP_SEARCH,	/*!< WT_ASYNC_OP::search */
	WT_AOP_UPDATE	/*!< WT_ASYNC_OP::update */
} WT_ASYNC_OPTYPE;

/*!
 * A WT_ASYNC_OP handle is the interface to an asynchronous operation.
 *
 * An asynchronous operation describes a data manipulation to be performed
 * asynchronously by a WiredTiger worker thread.  These operations implement
 * the CRUD (create, read, update and delete) operations.  Each operation
 * is a self-contained work unit.  The operation will be performed in the
 * context of the worker thread's session.  Each operation is performed
 * within the context of a transaction.  The application is notified of its
 * completion with a callback.  The transaction is resolved once the callback
 * returns.
 *
 * The table referenced in an operation must already exist.
 *
 * Raw data is represented by key/value pairs of WT_ITEM structures, but
 * operations can also provide access to fields within the key and value if
 * the formats are described in the WT_SESSION::create method.
 *
 * <b>Thread safety:</b> A WT_ASYNC_OP handle may not be shared between
 * threads, see @ref threads for more information.
 */
struct __wt_async_op {
	/*! The connection for this operation. */
	WT_CONNECTION *connection;

	/*!
	 * The format of the data packed into key items.  See @ref packing for
	 * details.  If not set, a default value of "u" is assumed, and
	 * applications must use WT_ITEM structures to manipulate untyped byte
	 * arrays.
	 */
	const char *key_format;

	/*!
	 * The format of the data packed into value items.  See @ref packing
	 * for details.  If not set, a default value of "u" is assumed, and
	 * applications must use WT_ITEM structures to manipulate untyped byte
	 * arrays.
	 */
	const char *value_format;

	/*
	 * Don't expose app_private to non-C language bindings - they have
	 * their own way to attach data to an operation.
	 */
#if !defined(SWIG)
	/*!
	 * A location for applications to store information that will be
	 * available in the callback from an async operation.
	 */
	void *app_private;
#endif

	/*!
	 * @name Data access
	 * @{
	 */
	/*!
	 * Invoke the underlying WT_CURSOR::get_key method; see that method
	 * for configuration, return and error values.
	 *
	 * @param op the operation handle
	 * @returns as described for WT_CURSOR::get_key
	 */
	int __F(get_key)(WT_ASYNC_OP *op, ...);

	/*!
	 * Invoke the underlying WT_CURSOR::get_value method; see that method
	 * for configuration, return and error values.
	 *
	 * @param op the operation handle
	 * @returns as described for WT_CURSOR::get_value
	 */
	int __F(get_value)(WT_ASYNC_OP *op, ...);

	/*!
	 * Invoke the underlying WT_CURSOR::set_key method; see that method
	 * for configuration, return and error values.
	 *
	 * @param op the operation handle
	 */
	void __F(set_key)(WT_ASYNC_OP *op, ...);

	/*!
	 * Invoke the underlying WT_CURSOR::set_value method; see that method
	 * for configuration, return and error values.
	 *
	 * @param op the operation handle
	 */
	void __F(set_value)(WT_ASYNC_OP *op, ...);
	/*! @} */

	/*!
	 * @name Positioning
	 * @{
	 */
	/*!
	 * Invoke the underlying WT_CURSOR::search method; see that method
	 * for configuration, return and error values.
	 *
	 * @param op the operation handle
	 * @returns via the callback as described for WT_CURSOR::search
	 */
	int __F(search)(WT_ASYNC_OP *op);
	/*! @} */

	/*!
	 * @name Data modification
	 * @{
	 */
	/*!
	 * Invoke the underlying WT_CURSOR::insert method; see that method
	 * for configuration, return and error values.
	 *
	 * @param op the operation handle
	 * @returns via the callback as described for WT_CURSOR::insert
	 */
	int __F(insert)(WT_ASYNC_OP *op);

	/*!
	 * Invoke the underlying WT_CURSOR::update method; see that method
	 * for configuration, return and error values.
	 *
	 * @param op the operation handle
	 * @returns via the callback as described for WT_CURSOR::update
	 */
	int __F(update)(WT_ASYNC_OP *op);

	/*!
	 * Invoke the underlying WT_CURSOR::remove method; see that method
	 * for configuration, return and error values.
	 *
	 * @param op the operation handle
	 * @returns via the callback as described for WT_CURSOR::remove
	 */
	int __F(remove)(WT_ASYNC_OP *op);
	/*! @} */

	/*!
	 * @name Table operations
	 * @{
	 */
	/*!
	 * Invoke the underlying WT_SESSION::compact method; see that method
	 * for configuration, return and error values.
	 *
	 * @param op the operation handle
	 * @returns via the callback as described for WT_SESSION::compact
	 */
	int __F(compact)(WT_ASYNC_OP *op);
	/*! @} */

	/*!
	 * Get the unique identifier for this operation.
	 *
	 * @snippet ex_async.c async get identifier
	 *
	 * @param op the operation handle
	 * @returns the id of the operation
	 */
	uint64_t __F(get_id)(WT_ASYNC_OP *op);

	/*!
	 * Get the type for this operation.
	 *
	 * @snippet ex_async.c async get type
	 *
	 * @param op the operation handle
	 * @returns the ::WT_ASYNC_OPTYPE of the operation
	 */
	WT_ASYNC_OPTYPE __F(get_type)(WT_ASYNC_OP *op);

	/*
	 * Protected fields, only to be used by internal implementation.
	 * Everything we need for maintaining the key/value is part of
	 * a cursor.  So, include one here so that we can use the cursor
	 * functions to manage them.
	 */
#if !defined(SWIG) && !defined(DOXYGEN)
	WT_CURSOR	c;
#endif
};

/*!
 * All data operations are performed in the context of a WT_SESSION.  This
 * encapsulates the thread and transactional context of the operation.
 *
 * <b>Thread safety:</b> A WT_SESSION handle is not usually shared between
 * threads, see @ref threads for more information.
 */
struct __wt_session {
	/*! The connection for this session. */
	WT_CONNECTION *connection;

	/*
	 * Don't expose app_private to non-C language bindings - they have
	 * their own way to attach data to an operation.
	 */
#if !defined(SWIG)
	/*!
	 * A location for applications to store information that will be
	 * available in callbacks taking a WT_SESSION handle.
	 */
	void *app_private;
#endif

	/*!
	 * Close the session handle.
	 *
	 * This will release the resources associated with the session handle,
	 * including rolling back any active transactions and closing any
	 * cursors that remain open in the session.
	 *
	 * @snippet ex_all.c Close a session
	 *
	 * @param session the session handle
	 * @configempty{WT_SESSION.close, see dist/api_data.py}
	 * @errors
	 */
	int __F(close)(WT_HANDLE_CLOSED(WT_SESSION) *session,
	    const char *config);

	/*!
	 * Reconfigure a session handle.
	 *
	 * @snippet ex_all.c Reconfigure a session
	 *
	 * WT_SESSION::reconfigure will fail if a transaction is in progress
	 * in the session.
	 *
	 * All cursors are reset.
	 *
	 * @param session the session handle
	 * @configstart{WT_SESSION.reconfigure, see dist/api_data.py}
	 * @config{cache_cursors, enable caching of cursors for reuse.  Any calls to
	 * WT_CURSOR::close for a cursor created in this session will mark the cursor as cached and
	 * keep it available to be reused for later calls to WT_SESSION::open_cursor.  Cached
	 * cursors may be eventually closed.  This value is inherited from ::wiredtiger_open \c
	 * cache_cursors., a boolean flag; default \c true.}
	 * @config{ignore_cache_size, when set\, operations performed by this session ignore the
	 * cache size and are not blocked when the cache is full.  Note that use of this option for
	 * operations that create cache pressure can starve ordinary sessions that obey the cache
	 * size., a boolean flag; default \c false.}
	 * @config{isolation, the default isolation level for operations in this session., a
	 * string\, chosen from the following options: \c "read-uncommitted"\, \c "read-committed"\,
	 * \c "snapshot"; default \c read-committed.}
	 * @configend
	 * @errors
	 */
	int __F(reconfigure)(WT_SESSION *session, const char *config);

	/*!
	 * Return information about an error as a string.
	 *
	 * @snippet ex_all.c Display an error thread safe
	 *
	 * @param session the session handle
	 * @param error a return value from a WiredTiger, ISO C, or POSIX
	 * standard API
	 * @returns a string representation of the error
	 */
	const char *__F(strerror)(WT_SESSION *session, int error);

	/*!
	 * @name Cursor handles
	 * @{
	 */

	/*!
	 * Open a new cursor on a data source or duplicate an existing cursor.
	 *
	 * @snippet ex_all.c Open a cursor
	 *
	 * An existing cursor can be duplicated by passing it as the \c to_dup
	 * parameter and setting the \c uri parameter to \c NULL:
	 *
	 * @snippet ex_all.c Duplicate a cursor
	 *
	 * Cursors being duplicated must have a key set, and successfully
	 * duplicated cursors are positioned at the same place in the data
	 * source as the original.
	 *
	 * Cursor handles should be discarded by calling WT_CURSOR::close.
	 *
	 * Cursors capable of supporting transactional operations operate in the
	 * context of the current transaction, if any.
	 *
	 * WT_SESSION::rollback_transaction implicitly resets all cursors.
	 *
	 * Cursors are relatively light-weight objects but may hold references
	 * to heavier-weight objects; applications should re-use cursors when
	 * possible, but instantiating new cursors is not so expensive that
	 * applications need to cache cursors at all cost.
	 *
	 * @param session the session handle
	 * @param uri the data source on which the cursor operates; cursors
	 *  are usually opened on tables, however, cursors can be opened on
	 *  any data source, regardless of whether it is ultimately stored
	 *  in a table.  Some cursor types may have limited functionality
	 *  (for example, they may be read-only or not support transactional
	 *  updates).  See @ref data_sources for more information.
	 *  <br>
	 *  @copydoc doc_cursor_types
	 * @param to_dup a cursor to duplicate or gather statistics on
	 * @configstart{WT_SESSION.open_cursor, see dist/api_data.py}
	 * @config{append, append the value as a new record\, creating a new record number key;
	 * valid only for cursors with record number keys., a boolean flag; default \c false.}
	 * @config{bulk, configure the cursor for bulk-loading\, a fast\, initial load path (see
	 * @ref tune_bulk_load for more information). Bulk-load may only be used for newly created
	 * objects and applications should use the WT_CURSOR::insert method to insert rows.  When
	 * bulk-loading\, rows must be loaded in sorted order.  The value is usually a true/false
	 * flag; when bulk-loading fixed-length column store objects\, the special value \c bitmap
	 * allows chunks of a memory resident bitmap to be loaded directly into a file by passing a
	 * \c WT_ITEM to WT_CURSOR::set_value where the \c size field indicates the number of
	 * records in the bitmap (as specified by the object's \c value_format configuration).
	 * Bulk-loaded bitmap values must end on a byte boundary relative to the bit count (except
	 * for the last set of values loaded)., a string; default \c false.}
	 * @config{checkpoint, the name of a checkpoint to open (the reserved name
	 * "WiredTigerCheckpoint" opens the most recent internal checkpoint taken for the object).
	 * The cursor does not support data modification., a string; default empty.}
	 * @config{dump, configure the cursor for dump format inputs and outputs: "hex" selects a
	 * simple hexadecimal format\, "json" selects a JSON format with each record formatted as
	 * fields named by column names if available\, "pretty" selects a human-readable format
	 * (making it incompatible with the "load") and "print" selects a format where only
	 * non-printing characters are hexadecimal encoded.  These formats are compatible with the
	 * @ref util_dump and @ref util_load commands., a string\, chosen from the following
	 * options: \c "hex"\, \c "json"\, \c "pretty"\, \c "print"; default empty.}
	 * @config{incremental = (, configure the cursor for block incremental backup usage.  These
	 * formats are only compatible with the backup data source; see @ref backup., a set of
	 * related configuration options defined below.}
	 * @config{&nbsp;&nbsp;&nbsp;&nbsp;enabled,
	 * whether to configure this backup as the starting point for a subsequent incremental
	 * backup., a boolean flag; default \c false.}
	 * @config{&nbsp;&nbsp;&nbsp;&nbsp;file, the
	 * file name when opening a duplicate incremental backup cursor.  That duplicate cursor will
	 * return the block modifications relevant to the given file name., a string; default
	 * empty.}
	 * @config{&nbsp;&nbsp;&nbsp;&nbsp;force_stop, causes all block incremental backup
	 * information to be released.  This is on an open_cursor call and the resources will be
	 * released when this cursor is closed.  No other operations should be done on this open
	 * cursor., a boolean flag; default \c false.}
	 * @config{&nbsp;&nbsp;&nbsp;&nbsp;granularity,
	 * this setting manages the granularity of how WiredTiger maintains modification maps
	 * internally.  The larger the granularity\, the smaller amount of information WiredTiger
	 * need to maintain., an integer between 4KB and 2GB; default \c 16MB.}
	 * @config{&nbsp;&nbsp;&nbsp;&nbsp;src_id, a string that identifies a previous checkpoint
	 * backup source as the source of this incremental backup.  This identifier must have
	 * already been created by use of the 'this_id' configuration in an earlier backup.  A
	 * source id is required to begin an incremental backup., a string; default empty.}
	 * @config{&nbsp;&nbsp;&nbsp;&nbsp;this_id, a string that identifies the current system
	 * state as a future backup source for an incremental backup via 'src_id'. This identifier
	 * is required when opening an incremental backup cursor and an error will be returned if
	 * one is not provided., a string; default empty.}
	 * @config{ ),,}
	 * @config{next_random, configure the cursor to return a pseudo-random record from the
	 * object when the WT_CURSOR::next method is called; valid only for row-store cursors.  See
	 * @ref cursor_random for details., a boolean flag; default \c false.}
	 * @config{next_random_sample_size, cursors configured by \c next_random to return
	 * pseudo-random records from the object randomly select from the entire object\, by
	 * default.  Setting \c next_random_sample_size to a non-zero value sets the number of
	 * samples the application expects to take using the \c next_random cursor.  A cursor
	 * configured with both \c next_random and \c next_random_sample_size attempts to divide the
	 * object into \c next_random_sample_size equal-sized pieces\, and each retrieval returns a
	 * record from one of those pieces.  See @ref cursor_random for details., a string; default
	 * \c 0.}
	 * @config{overwrite, configures whether the cursor's insert\, update and remove methods
	 * check the existing state of the record.  If \c overwrite is \c false\, WT_CURSOR::insert
	 * fails with ::WT_DUPLICATE_KEY if the record exists\, WT_CURSOR::update and
	 * WT_CURSOR::remove fail with ::WT_NOTFOUND if the record does not exist., a boolean flag;
	 * default \c true.}
	 * @config{raw, ignore the encodings for the key and value\, manage data as if the formats
	 * were \c "u". See @ref cursor_raw for details., a boolean flag; default \c false.}
	 * @config{read_once, results that are brought into cache from disk by this cursor will be
	 * given less priority in the cache., a boolean flag; default \c false.}
	 * @config{readonly, only query operations are supported by this cursor.  An error is
	 * returned if a modification is attempted using the cursor.  The default is false for all
	 * cursor types except for log and metadata cursors., a boolean flag; default \c false.}
	 * @config{statistics, Specify the statistics to be gathered.  Choosing "all" gathers
	 * statistics regardless of cost and may include traversing on-disk files; "fast" gathers a
	 * subset of relatively inexpensive statistics.  The selection must agree with the database
	 * \c statistics configuration specified to ::wiredtiger_open or WT_CONNECTION::reconfigure.
	 * For example\, "all" or "fast" can be configured when the database is configured with
	 * "all"\, but the cursor open will fail if "all" is specified when the database is
	 * configured with "fast"\, and the cursor open will fail in all cases when the database is
	 * configured with "none". If "size" is configured\, only the underlying size of the object
	 * on disk is filled in and the object is not opened.  If \c statistics is not configured\,
	 * the default configuration is the database configuration.  The "clear" configuration
	 * resets statistics after gathering them\, where appropriate (for example\, a cache size
	 * statistic is not cleared\, while the count of cursor insert operations will be cleared).
	 * See @ref statistics for more information., a list\, with values chosen from the following
	 * options: \c "all"\, \c "cache_walk"\, \c "fast"\, \c "clear"\, \c "size"\, \c
	 * "tree_walk"; default empty.}
	 * @config{target, if non-empty\, backup the list of objects; valid only for a backup data
	 * source., a list of strings; default empty.}
	 * @configend
	 * @param[out] cursorp a pointer to the newly opened cursor
	 * @errors
	 */
	int __F(open_cursor)(WT_SESSION *session,
	    const char *uri, WT_HANDLE_NULLABLE(WT_CURSOR) *to_dup,
	    const char *config, WT_CURSOR **cursorp);
	/*! @} */

	/*!
	 * @name Table operations
	 * @{
	 */
	/*!
	 * Alter a table.
	 *
	 * This will allow modification of some table settings after
	 * creation.
	 *
	 * @exclusive
	 *
	 * @snippet ex_all.c Alter a table
	 *
	 * @param session the session handle
	 * @param name the URI of the object to alter, such as \c "table:stock"
	 * @configstart{WT_SESSION.alter, see dist/api_data.py}
	 * @config{access_pattern_hint, It is recommended that workloads that consist primarily of
	 * updates and/or point queries specify \c random.  Workloads that do many cursor scans
	 * through large ranges of data specify \c sequential and other workloads specify \c none.
	 * The option leads to an advisory call to an appropriate operating system API where
	 * available., a string\, chosen from the following options: \c "none"\, \c "random"\, \c
	 * "sequential"; default \c none.}
	 * @config{app_metadata, application-owned metadata for this object., a string; default
	 * empty.}
	 * @config{cache_resident, do not ever evict the object's pages from cache.  Not compatible
	 * with LSM tables; see @ref tuning_cache_resident for more information., a boolean flag;
	 * default \c false.}
	 * @config{log = (, the transaction log configuration for this object.  Only valid if log is
	 * enabled in ::wiredtiger_open., a set of related configuration options defined below.}
	 * @config{&nbsp;&nbsp;&nbsp;&nbsp;enabled, if false\, this object has checkpoint-level
	 * durability., a boolean flag; default \c true.}
	 * @config{ ),,}
	 * @config{os_cache_dirty_max, maximum dirty system buffer cache usage\, in bytes.  If
	 * non-zero\, schedule writes for dirty blocks belonging to this object in the system buffer
	 * cache after that many bytes from this object are written into the buffer cache., an
	 * integer greater than or equal to 0; default \c 0.}
	 * @config{os_cache_max, maximum system buffer cache usage\, in bytes.  If non-zero\, evict
	 * object blocks from the system buffer cache after that many bytes from this object are
	 * read or written into the buffer cache., an integer greater than or equal to 0; default \c
	 * 0.}
	 * @configend
	 * @errors
	 */
	int __F(alter)(WT_SESSION *session,
	    const char *name, const char *config);

	/*!
	 * Create a table, column group, index or file.
	 *
	 * @not_transactional
	 *
	 * @snippet ex_all.c Create a table
	 *
	 * @param session the session handle
	 * @param name the URI of the object to create, such as
	 * \c "table:stock". For a description of URI formats
	 * see @ref data_sources.
	 * @configstart{WT_SESSION.create, see dist/api_data.py}
	 * @config{access_pattern_hint, It is recommended that workloads that consist primarily of
	 * updates and/or point queries specify \c random.  Workloads that do many cursor scans
	 * through large ranges of data specify \c sequential and other workloads specify \c none.
	 * The option leads to an advisory call to an appropriate operating system API where
	 * available., a string\, chosen from the following options: \c "none"\, \c "random"\, \c
	 * "sequential"; default \c none.}
	 * @config{allocation_size, the file unit allocation size\, in bytes\, must a power-of-two;
	 * smaller values decrease the file space required by overflow items\, and the default value
	 * of 4KB is a good choice absent requirements from the operating system or storage device.,
	 * an integer between 512B and 128MB; default \c 4KB.}
	 * @config{app_metadata, application-owned metadata for this object., a string; default
	 * empty.}
	 * @config{block_allocation, configure block allocation.  Permitted values are \c "first" or
	 * \c "best"; the \c "first" configuration uses a first-available algorithm during block
	 * allocation\, the \c "best" configuration uses a best-fit algorithm., a string\, chosen
	 * from the following options: \c "first"\, \c "best"; default \c best.}
	 * @config{block_compressor, configure a compressor for file blocks.  Permitted values are
	 * \c "none" or custom compression engine name created with WT_CONNECTION::add_compressor.
	 * If WiredTiger has builtin support for \c "lz4"\, \c "snappy"\, \c "zlib" or \c "zstd"
	 * compression\, these names are also available.  See @ref compression for more
	 * information., a string; default \c none.}
	 * @config{cache_resident, do not ever evict the object's pages from cache.  Not compatible
	 * with LSM tables; see @ref tuning_cache_resident for more information., a boolean flag;
	 * default \c false.}
	 * @config{checksum, configure block checksums; permitted values are <code>on</code>
	 * (checksum all blocks)\, <code>off</code> (checksum no blocks) and
	 * <code>uncompresssed</code> (checksum only blocks which are not compressed for any
	 * reason). The \c uncompressed setting is for applications which can rely on decompression
	 * to fail if a block has been corrupted., a string\, chosen from the following options: \c
	 * "on"\, \c "off"\, \c "uncompressed"; default \c uncompressed.}
	 * @config{colgroups, comma-separated list of names of column groups.  Each column group is
	 * stored separately\, keyed by the primary key of the table.  If no column groups are
	 * specified\, all columns are stored together in a single file.  All value columns in the
	 * table must appear in at least one column group.  Each column group must be created with a
	 * separate call to WT_SESSION::create., a list of strings; default empty.}
	 * @config{collator, configure custom collation for keys.  Permitted values are \c "none" or
	 * a custom collator name created with WT_CONNECTION::add_collator., a string; default \c
	 * none.}
	 * @config{columns, list of the column names.  Comma-separated list of the form
	 * <code>(column[\,...])</code>. For tables\, the number of entries must match the total
	 * number of values in \c key_format and \c value_format.  For colgroups and indices\, all
	 * column names must appear in the list of columns for the table., a list of strings;
	 * default empty.}
	 * @config{dictionary, the maximum number of unique values remembered in the Btree row-store
	 * leaf page value dictionary; see @ref file_formats_compression for more information., an
	 * integer greater than or equal to 0; default \c 0.}
	 * @config{encryption = (, configure an encryptor for file blocks.  When a table is
	 * created\, its encryptor is not implicitly used for any related indices or column groups.,
	 * a set of related configuration options defined below.}
	 * @config{&nbsp;&nbsp;&nbsp;&nbsp;
	 * keyid, An identifier that identifies a unique instance of the encryptor.  It is stored in
	 * clear text\, and thus is available when the wiredtiger database is reopened.  On the
	 * first use of a (name\, keyid) combination\, the WT_ENCRYPTOR::customize function is
	 * called with the keyid as an argument., a string; default empty.}
	 * @config{&nbsp;&nbsp;&nbsp;&nbsp;name, Permitted values are \c "none" or custom encryption
	 * engine name created with WT_CONNECTION::add_encryptor.  See @ref encryption for more
	 * information., a string; default \c none.}
	 * @config{ ),,}
	 * @config{exclusive, fail if the object exists.  When false (the default)\, if the object
	 * exists\, check that its settings match the specified configuration., a boolean flag;
	 * default \c false.}
	 * @config{extractor, configure custom extractor for indices.  Permitted values are \c
	 * "none" or an extractor name created with WT_CONNECTION::add_extractor., a string; default
	 * \c none.}
	 * @config{format, the file format., a string\, chosen from the following options: \c
	 * "btree"; default \c btree.}
	 * @config{huffman_key, configure Huffman encoding for keys.  Permitted values are \c
	 * "none"\, \c "english"\, \c "utf8<file>" or \c "utf16<file>". See @ref huffman for more
	 * information., a string; default \c none.}
	 * @config{huffman_value, configure Huffman encoding for values.  Permitted values are \c
	 * "none"\, \c "english"\, \c "utf8<file>" or \c "utf16<file>". See @ref huffman for more
	 * information., a string; default \c none.}
	 * @config{ignore_in_memory_cache_size, allow update and insert operations to proceed even
	 * if the cache is already at capacity.  Only valid in conjunction with in-memory databases.
	 * Should be used with caution - this configuration allows WiredTiger to consume memory over
	 * the configured cache limit., a boolean flag; default \c false.}
	 * @config{immutable, configure the index to be immutable - that is an index is not changed
	 * by any update to a record in the table., a boolean flag; default \c false.}
	 * @config{internal_key_max, the largest key stored in an internal node\, in bytes.  If
	 * set\, keys larger than the specified size are stored as overflow items (which may require
	 * additional I/O to access). The default and the maximum allowed value are both one-tenth
	 * the size of a newly split internal page., an integer greater than or equal to 0; default
	 * \c 0.}
	 * @config{internal_key_truncate, configure internal key truncation\, discarding unnecessary
	 * trailing bytes on internal keys (ignored for custom collators)., a boolean flag; default
	 * \c true.}
	 * @config{internal_page_max, the maximum page size for internal nodes\, in bytes; the size
	 * must be a multiple of the allocation size and is significant for applications wanting to
	 * avoid excessive L2 cache misses while searching the tree.  The page maximum is the bytes
	 * of uncompressed data\, that is\, the limit is applied before any block compression is
	 * done., an integer between 512B and 512MB; default \c 4KB.}
	 * @config{key_format, the format of the data packed into key items.  See @ref
	 * schema_format_types for details.  By default\, the key_format is \c 'u' and applications
	 * use WT_ITEM structures to manipulate raw byte arrays.  By default\, records are stored in
	 * row-store files: keys of type \c 'r' are record numbers and records referenced by record
	 * number are stored in column-store files., a format string; default \c u.}
	 * @config{leaf_key_max, the largest key stored in a leaf node\, in bytes.  If set\, keys
	 * larger than the specified size are stored as overflow items (which may require additional
	 * I/O to access). The default value is one-tenth the size of a newly split leaf page., an
	 * integer greater than or equal to 0; default \c 0.}
	 * @config{leaf_page_max, the maximum page size for leaf nodes\, in bytes; the size must be
	 * a multiple of the allocation size\, and is significant for applications wanting to
	 * maximize sequential data transfer from a storage device.  The page maximum is the bytes
	 * of uncompressed data\, that is\, the limit is applied before any block compression is
	 * done., an integer between 512B and 512MB; default \c 32KB.}
	 * @config{leaf_value_max, the largest value stored in a leaf node\, in bytes.  If set\,
	 * values larger than the specified size are stored as overflow items (which may require
	 * additional I/O to access). If the size is larger than the maximum leaf page size\, the
	 * page size is temporarily ignored when large values are written.  The default is one-half
	 * the size of a newly split leaf page., an integer greater than or equal to 0; default \c
	 * 0.}
	 * @config{log = (, the transaction log configuration for this object.  Only valid if log is
	 * enabled in ::wiredtiger_open., a set of related configuration options defined below.}
	 * @config{&nbsp;&nbsp;&nbsp;&nbsp;enabled, if false\, this object has checkpoint-level
	 * durability., a boolean flag; default \c true.}
	 * @config{ ),,}
	 * @config{lsm = (, options only relevant for LSM data sources., a set of related
	 * configuration options defined below.}
	 * @config{&nbsp;&nbsp;&nbsp;&nbsp;auto_throttle,
	 * Throttle inserts into LSM trees if flushing to disk isn't keeping up., a boolean flag;
	 * default \c true.}
	 * @config{&nbsp;&nbsp;&nbsp;&nbsp;bloom, create bloom filters on LSM tree
	 * chunks as they are merged., a boolean flag; default \c true.}
	 * @config{&nbsp;&nbsp;&nbsp;&nbsp;bloom_bit_count, the number of bits used per item for LSM
	 * bloom filters., an integer between 2 and 1000; default \c 16.}
	 * @config{&nbsp;&nbsp;&nbsp;&nbsp;bloom_config, config string used when creating Bloom
	 * filter files\, passed to WT_SESSION::create., a string; default empty.}
	 * @config{&nbsp;&nbsp;&nbsp;&nbsp;bloom_hash_count, the number of hash values per item used
	 * for LSM bloom filters., an integer between 2 and 100; default \c 8.}
	 * @config{&nbsp;&nbsp;&nbsp;&nbsp;bloom_oldest, create a bloom filter on the oldest LSM
	 * tree chunk.  Only supported if bloom filters are enabled., a boolean flag; default \c
	 * false.}
	 * @config{&nbsp;&nbsp;&nbsp;&nbsp;chunk_count_limit, the maximum number of chunks
	 * to allow in an LSM tree.  This option automatically times out old data.  As new chunks
	 * are added old chunks will be removed.  Enabling this option disables LSM background
	 * merges., an integer; default \c 0.}
	 * @config{&nbsp;&nbsp;&nbsp;&nbsp;chunk_max, the
	 * maximum size a single chunk can be.  Chunks larger than this size are not considered for
	 * further merges.  This is a soft limit\, and chunks larger than this value can be created.
	 * Must be larger than chunk_size., an integer between 100MB and 10TB; default \c 5GB.}
	 * @config{&nbsp;&nbsp;&nbsp;&nbsp;chunk_size, the maximum size of the in-memory chunk of an
	 * LSM tree.  This limit is soft - it is possible for chunks to be temporarily larger than
	 * this value.  This overrides the \c memory_page_max setting., an integer between 512K and
	 * 500MB; default \c 10MB.}
	 * @config{&nbsp;&nbsp;&nbsp;&nbsp;merge_custom = (, configure the
	 * tree to merge into a custom data source., a set of related configuration options defined
	 * below.}
	 * @config{&nbsp;&nbsp;&nbsp;&nbsp;&nbsp;&nbsp;&nbsp;&nbsp;prefix, custom data
	 * source prefix instead of \c "file"., a string; default empty.}
	 * @config{&nbsp;&nbsp;&nbsp;&nbsp;&nbsp;&nbsp;&nbsp;&nbsp;start_generation, merge
	 * generation at which the custom data source is used (zero indicates no custom data
	 * source)., an integer between 0 and 10; default \c 0.}
	 * @config{&nbsp;&nbsp;&nbsp;&nbsp;&nbsp;&nbsp;&nbsp;&nbsp;suffix, custom data source suffix
	 * instead of \c ".lsm"., a string; default empty.}
	 * @config{ ),,}
	 * @config{&nbsp;&nbsp;&nbsp;&nbsp;merge_max, the maximum number of chunks to include in a
	 * merge operation., an integer between 2 and 100; default \c 15.}
	 * @config{&nbsp;&nbsp;&nbsp;&nbsp;merge_min, the minimum number of chunks to include in a
	 * merge operation.  If set to 0 or 1 half the value of merge_max is used., an integer no
	 * more than 100; default \c 0.}
	 * @config{ ),,}
	 * @config{memory_page_image_max, the maximum in-memory page image represented by a single
	 * storage block.  Depending on compression efficiency\, compression can create storage
	 * blocks which require significant resources to re-instantiate in the cache\, penalizing
	 * the performance of future point updates.  The value limits the maximum in-memory page
	 * image a storage block will need.  If set to 0\, a default of 4 times \c leaf_page_max is
	 * used., an integer greater than or equal to 0; default \c 0.}
	 * @config{memory_page_max, the maximum size a page can grow to in memory before being
	 * reconciled to disk.  The specified size will be adjusted to a lower bound of
	 * <code>leaf_page_max</code>\, and an upper bound of <code>cache_size / 10</code>. This
	 * limit is soft - it is possible for pages to be temporarily larger than this value.  This
	 * setting is ignored for LSM trees\, see \c chunk_size., an integer between 512B and 10TB;
	 * default \c 5MB.}
	 * @config{os_cache_dirty_max, maximum dirty system buffer cache usage\, in bytes.  If
	 * non-zero\, schedule writes for dirty blocks belonging to this object in the system buffer
	 * cache after that many bytes from this object are written into the buffer cache., an
	 * integer greater than or equal to 0; default \c 0.}
	 * @config{os_cache_max, maximum system buffer cache usage\, in bytes.  If non-zero\, evict
	 * object blocks from the system buffer cache after that many bytes from this object are
	 * read or written into the buffer cache., an integer greater than or equal to 0; default \c
	 * 0.}
	 * @config{prefix_compression, configure prefix compression on row-store leaf pages., a
	 * boolean flag; default \c false.}
	 * @config{prefix_compression_min, minimum gain before prefix compression will be used on
	 * row-store leaf pages., an integer greater than or equal to 0; default \c 4.}
	 * @config{split_pct, the Btree page split size as a percentage of the maximum Btree page
	 * size\, that is\, when a Btree page is split\, it will be split into smaller pages\, where
	 * each page is the specified percentage of the maximum Btree page size., an integer between
	 * 50 and 100; default \c 90.}
	 * @config{type, set the type of data source used to store a column group\, index or simple
	 * table.  By default\, a \c "file:" URI is derived from the object name.  The \c type
	 * configuration can be used to switch to a different data source\, such as LSM or an
	 * extension configured by the application., a string; default \c file.}
	 * @config{value_format, the format of the data packed into value items.  See @ref
	 * schema_format_types for details.  By default\, the value_format is \c 'u' and
	 * applications use a WT_ITEM structure to manipulate raw byte arrays.  Value items of type
	 * 't' are bitfields\, and when configured with record number type keys\, will be stored
	 * using a fixed-length store., a format string; default \c u.}
	 * @configend
	 * @errors
	 */
	int __F(create)(WT_SESSION *session,
	    const char *name, const char *config);

#if !defined(SWIG) && !defined(DOXYGEN)
	/*!
	 * Import a file.
	 *
	 * @snippet ex_all.c Import a file
	 *
	 * @param session the session handle
	 * @param name the URI of the object to import
	 * @configempty{WT_SESSION.import, see dist/api_data.py}
	 * @errors
	 */
	int __F(import)(WT_SESSION *session,
	    const char *name, const char *config);
#endif

	/*!
	 * Compact a live row- or column-store btree or LSM tree.
	 *
	 * @snippet ex_all.c Compact a table
	 *
	 * @param session the session handle
	 * @param name the URI of the object to compact, such as
	 * \c "table:stock"
	 * @configstart{WT_SESSION.compact, see dist/api_data.py}
	 * @config{timeout, maximum amount of time to allow for compact in seconds.  The actual
	 * amount of time spent in compact may exceed the configured value.  A value of zero
	 * disables the timeout., an integer; default \c 1200.}
	 * @configend
	 * @errors
	 */
	int __F(compact)(WT_SESSION *session,
	    const char *name, const char *config);

	/*!
	 * Drop (delete) an object.
	 *
	 * @exclusive
	 *
	 * @not_transactional
	 *
	 * @snippet ex_all.c Drop a table
	 *
	 * @param session the session handle
	 * @param name the URI of the object to drop, such as \c "table:stock"
	 * @configstart{WT_SESSION.drop, see dist/api_data.py}
	 * @config{force, return success if the object does not exist., a boolean flag; default \c
	 * false.}
	 * @config{remove_files, if the underlying files should be removed., a boolean flag; default
	 * \c true.}
	 * @configend
	 * @ebusy_errors
	 */
	int __F(drop)(WT_SESSION *session,
	    const char *name, const char *config);

	/*!
	 * Join a join cursor with a reference cursor.
	 *
	 * @snippet ex_schema.c Join cursors
	 *
	 * @param session the session handle
	 * @param join_cursor a cursor that was opened using a
	 * \c "join:" URI. It may not have been used for any operations
	 * other than other join calls.
	 * @param ref_cursor an index cursor having the same base table
	 * as the join_cursor, or a table cursor open on the same base table,
	 * or another join cursor. Unless the ref_cursor is another join
	 * cursor, it must be positioned.
	 *
	 * The ref_cursor limits the results seen by iterating the
	 * join_cursor to table items referred to by the key in this
	 * index. The set of keys referred to is modified by the compare
	 * config option.
	 *
	 * Multiple join calls builds up a set of ref_cursors, and
	 * by default, the results seen by iteration are the intersection
	 * of the cursor ranges participating in the join. When configured
	 * with \c "operation=or", the results seen are the union of
	 * the participating cursor ranges.
	 *
	 * After the join call completes, the ref_cursor cursor may not be
	 * used for any purpose other than get_key and get_value. Any other
	 * cursor method (e.g. next, prev,close) will fail. When the
	 * join_cursor is closed, the ref_cursor is made available for
	 * general use again. The application should close ref_cursor when
	 * finished with it, although not before the join_cursor is closed.
	 *
	 * @configstart{WT_SESSION.join, see dist/api_data.py}
	 * @config{bloom_bit_count, the number of bits used per item for the bloom filter., an
	 * integer between 2 and 1000; default \c 16.}
	 * @config{bloom_false_positives, return all values that pass the bloom filter\, without
	 * eliminating any false positives., a boolean flag; default \c false.}
	 * @config{bloom_hash_count, the number of hash values per item for the bloom filter., an
	 * integer between 2 and 100; default \c 8.}
	 * @config{compare, modifies the set of items to be returned so that the index key satisfies
	 * the given comparison relative to the key set in this cursor., a string\, chosen from the
	 * following options: \c "eq"\, \c "ge"\, \c "gt"\, \c "le"\, \c "lt"; default \c "eq".}
	 * @config{count, set an approximate count of the elements that would be included in the
	 * join.  This is used in sizing the bloom filter\, and also influences evaluation order for
	 * cursors in the join.  When the count is equal for multiple bloom filters in a composition
	 * of joins\, the bloom filter may be shared., an integer; default \c .}
	 * @config{operation, the operation applied between this and other joined cursors.  When
	 * "operation=and" is specified\, all the conditions implied by joins must be satisfied for
	 * an entry to be returned by the join cursor; when "operation=or" is specified\, only one
	 * must be satisfied.  All cursors joined to a join cursor must have matching operations., a
	 * string\, chosen from the following options: \c "and"\, \c "or"; default \c "and".}
	 * @config{strategy, when set to bloom\, a bloom filter is created and populated for this
	 * index.  This has an up front cost but may reduce the number of accesses to the main table
	 * when iterating the joined cursor.  The bloom setting requires that count be set., a
	 * string\, chosen from the following options: \c "bloom"\, \c "default"; default empty.}
	 * @configend
	 * @errors
	 */
	int __F(join)(WT_SESSION *session, WT_CURSOR *join_cursor,
	    WT_CURSOR *ref_cursor, const char *config);

	/*!
	 * Flush the log.
	 *
	 * @param session the session handle
	 * @configstart{WT_SESSION.log_flush, see dist/api_data.py}
	 * @config{sync, forcibly flush the log and wait for it to achieve the synchronization level
	 * specified.  The \c background setting initiates a background synchronization intended to
	 * be used with a later call to WT_SESSION::transaction_sync.  The \c off setting forces any
	 * buffered log records to be written to the file system.  The \c on setting forces log
	 * records to be written to the storage device., a string\, chosen from the following
	 * options: \c "background"\, \c "off"\, \c "on"; default \c on.}
	 * @configend
	 * @errors
	 */
	int __F(log_flush)(WT_SESSION *session, const char *config);

	/*!
	 * Insert a ::WT_LOGREC_MESSAGE type record in the database log files
	 * (the database must be configured for logging when this method is
	 * called).
	 *
	 * @param session the session handle
	 * @param format a printf format specifier
	 * @errors
	 */
	int __F(log_printf)(WT_SESSION *session, const char *format, ...);

	/*!
	 * Rebalance a table or file, see @ref rebalance.
	 *
	 * @exclusive
	 *
	 * @snippet ex_all.c Rebalance a table
	 *
	 * @param session the session handle
	 * @param uri the current URI of the object, such as \c "table:mytable"
	 * @configempty{WT_SESSION.rebalance, see dist/api_data.py}
	 * @ebusy_errors
	 */
	int __F(rebalance)(
	    WT_SESSION *session, const char *uri, const char *config);

	/*!
	 * Rename an object.
	 *
	 * @not_transactional
	 *
	 * @snippet ex_all.c Rename a table
	 *
	 * @exclusive
	 *
	 * @param session the session handle
	 * @param uri the current URI of the object, such as \c "table:old"
	 * @param newuri the new URI of the object, such as \c "table:new"
	 * @configempty{WT_SESSION.rename, see dist/api_data.py}
	 * @ebusy_errors
	 */
	int __F(rename)(WT_SESSION *session,
	    const char *uri, const char *newuri, const char *config);

	/*!
	 * Reset the session handle.
	 *
	 * This method resets all cursors associated with this session and
	 * discards cached resources.  The session can be re-used immediately
	 * after this call returns. If a transaction is running on this
	 * session, then this call takes no action and return an error.
	 *
	 * @snippet ex_all.c Reset the session
	 *
	 * @param session the session handle
	 * @errors
	 */
	int __F(reset)(WT_SESSION *session);

	/*!
	 * Salvage a table or file.
	 *
	 * Salvage rebuilds the file, or files of which a table is comprised,
	 * discarding any corrupted file blocks.
	 *
	 * Previously deleted records may re-appear, and inserted records may
	 * disappear, when salvage is done, so salvage should not be run
	 * unless it is known to be necessary.  Normally, salvage should be
	 * called after a table or file has been corrupted, as reported by the
	 * WT_SESSION::verify method.
	 *
	 * Files are rebuilt in place, the salvage method overwrites the
	 * existing files.
	 *
	 * @exclusive
	 *
	 * @snippet ex_all.c Salvage a table
	 *
	 * @param session the session handle
	 * @param name the URI of the table or file to salvage
	 * @configstart{WT_SESSION.salvage, see dist/api_data.py}
	 * @config{force, force salvage even of files that do not appear to be WiredTiger files., a
	 * boolean flag; default \c false.}
	 * @configend
	 * @ebusy_errors
	 */
	int __F(salvage)(WT_SESSION *session,
	    const char *name, const char *config);

	/*!
	 * Truncate a file, table, cursor range, or backup cursor
	 *
	 * Truncate a table or file.
	 * @snippet ex_all.c Truncate a table
	 *
	 * Truncate a cursor range.  When truncating based on a cursor position,
	 * it is not required the cursor reference a record in the object, only
	 * that the key be set.  This allows applications to discard portions of
	 * the object name space without knowing exactly what records the object
	 * contains.
	 * @snippet ex_all.c Truncate a range
	 *
	 * Any specified cursors end with no position, and subsequent calls to
	 * the WT_CURSOR::next (WT_CURSOR::prev) method will iterate from the
	 * beginning (end) of the table.
	 *
	 * When a range truncate is in progress, and another transaction inserts
	 * a key into that range, the behavior is not well defined - a conflict
	 * may be detected or both transactions may be permitted to commit. If
	 * they do commit, and if there is a crash and recovery runs, the result
	 * may be different than what was in cache before the crash.
	 *
	 * Truncate a backup cursor.  This operation removes all log files that
	 * have been returned by the backup cursor.  It can be used to remove log
	 * files after copying them during @ref backup_incremental.
	 * @snippet ex_backup.c Truncate a backup cursor
	 *
	 * @param session the session handle
	 * @param name the URI of the table or file to truncate, or \c "log:"
	 * for a backup cursor
	 * @param start optional cursor marking the first record discarded;
	 * if <code>NULL</code>, the truncate starts from the beginning of
	 * the object; must be provided when truncating a backup cursor
	 * @param stop optional cursor marking the last record discarded;
	 * if <code>NULL</code>, the truncate continues to the end of the
	 * object; ignored when truncating a backup cursor
	 * @configempty{WT_SESSION.truncate, see dist/api_data.py}
	 * @errors
	 */
	int __F(truncate)(WT_SESSION *session,
	    const char *name,
	    WT_HANDLE_NULLABLE(WT_CURSOR) *start,
	    WT_HANDLE_NULLABLE(WT_CURSOR) *stop,
	    const char *config);

	/*!
	 * Upgrade a table or file.
	 *
	 * Upgrade upgrades a table or file, if upgrade is required.
	 *
	 * @exclusive
	 *
	 * @snippet ex_all.c Upgrade a table
	 *
	 * @param session the session handle
	 * @param name the URI of the table or file to upgrade
	 * @configempty{WT_SESSION.upgrade, see dist/api_data.py}
	 * @ebusy_errors
	 */
	int __F(upgrade)(WT_SESSION *session,
	    const char *name, const char *config);

	/*!
	 * Verify a table or file.
	 *
	 * Verify reports if a file, or the files of which a table is
	 * comprised, have been corrupted.  The WT_SESSION::salvage method
	 * can be used to repair a corrupted file,
	 *
	 * @snippet ex_all.c Verify a table
	 *
	 * @exclusive
	 *
	 * @param session the session handle
	 * @param name the URI of the table or file to verify, optional if verifying the history
	 * store
	 * @configstart{WT_SESSION.verify, see dist/api_data.py}
	 * @config{dump_address, Display page addresses\, time windows\, and page types as pages are
	 * verified\, using the application's message handler\, intended for debugging., a boolean
	 * flag; default \c false.}
	 * @config{dump_blocks, Display the contents of on-disk blocks as they are verified\, using
	 * the application's message handler\, intended for debugging., a boolean flag; default \c
	 * false.}
	 * @config{dump_layout, Display the layout of the files as they are verified\, using the
	 * application's message handler\, intended for debugging; requires optional support from
	 * the block manager., a boolean flag; default \c false.}
	 * @config{dump_offsets, Display the contents of specific on-disk blocks\, using the
	 * application's message handler\, intended for debugging., a list of strings; default
	 * empty.}
	 * @config{dump_pages, Display the contents of in-memory pages as they are verified\, using
	 * the application's message handler\, intended for debugging., a boolean flag; default \c
	 * false.}
	 * @config{stable_timestamp, Ensure that no data has a start timestamp after the stable
	 * timestamp\, to be run after rollback_to_stable., a boolean flag; default \c false.}
	 * @config{strict, Treat any verification problem as an error; by default\, verify will
	 * warn\, but not fail\, in the case of errors that won't affect future behavior (for
	 * example\, a leaked block)., a boolean flag; default \c false.}
	 * @configend
	 * @ebusy_errors
	 */
	int __F(verify)(WT_SESSION *session,
	    const char *name, const char *config);
	/*! @} */

	/*!
	 * @name Transactions
	 * @{
	 */
	/*!
	 * Start a transaction in this session.
	 *
	 * The transaction remains active until ended by
	 * WT_SESSION::commit_transaction or WT_SESSION::rollback_transaction.
	 * Operations performed on cursors capable of supporting transactional
	 * operations that are already open in this session, or which are opened
	 * before the transaction ends, will operate in the context of the
	 * transaction.
	 *
	 * @requires_notransaction
	 *
	 * @snippet ex_all.c transaction commit/rollback
	 *
	 * @param session the session handle
	 * @configstart{WT_SESSION.begin_transaction, see dist/api_data.py}
	 * @config{ignore_prepare, whether to ignore the updates by other prepared transactions as
	 * part of read operations of this transaction.  When \c true\, forces the transaction to be
	 * read-only.  Use \c force to ignore prepared updates and permit writes (which can cause
	 * lost updates unless the application knows something about the relationship between
	 * prepared transactions and the updates that are ignoring them)., a string\, chosen from
	 * the following options: \c "false"\, \c "force"\, \c "true"; default \c false.}
	 * @config{isolation, the isolation level for this transaction; defaults to the session's
	 * isolation level., a string\, chosen from the following options: \c "read-uncommitted"\,
	 * \c "read-committed"\, \c "snapshot"; default empty.}
	 * @config{name, name of the transaction for tracing and debugging., a string; default
	 * empty.}
	 * @config{operation_timeout_ms, when non-zero\, a requested limit on the number of elapsed
	 * real time milliseconds taken to complete database operations in this transaction.  Time
	 * is measured from the start of each WiredTiger API call.  There is no guarantee any
	 * operation will not take longer than this amount of time.  If WiredTiger notices the limit
	 * has been exceeded\, an operation may return a WT_ROLLBACK error.  Default is to have no
	 * limit., an integer greater than or equal to 1; default \c 0.}
	 * @config{priority, priority of the transaction for resolving conflicts.  Transactions with
	 * higher values are less likely to abort., an integer between -100 and 100; default \c 0.}
	 * @config{read_timestamp, read using the specified timestamp.  The supplied value must not
	 * be older than the current oldest timestamp.  See @ref transaction_timestamps., a string;
	 * default empty.}
	 * @config{roundup_timestamps = (, round up timestamps of the transaction.  This setting
	 * alters the visibility expected in a transaction.  See @ref transaction_timestamps., a set
	 * of related configuration options defined below.}
	 * @config{&nbsp;&nbsp;&nbsp;&nbsp;
	 * prepared, applicable only for prepared transactions.  Indicates if the prepare timestamp
	 * and the commit timestamp of this transaction can be rounded up.  If the prepare timestamp
	 * is less than the oldest timestamp\, the prepare timestamp will be rounded to the oldest
	 * timestamp.  If the commit timestamp is less than the prepare timestamp\, the commit
	 * timestamp will be rounded up to the prepare timestamp., a boolean flag; default \c
	 * false.}
	 * @config{&nbsp;&nbsp;&nbsp;&nbsp;read, if the read timestamp is less than the
	 * oldest timestamp\, the read timestamp will be rounded up to the oldest timestamp., a
	 * boolean flag; default \c false.}
	 * @config{ ),,}
	 * @config{sync, whether to sync log records when the transaction commits\, inherited from
	 * ::wiredtiger_open \c transaction_sync., a boolean flag; default empty.}
	 * @configend
	 * @errors
	 */
	int __F(begin_transaction)(WT_SESSION *session, const char *config);

	/*!
	 * Commit the current transaction.
	 *
	 * A transaction must be in progress when this method is called.
	 *
	 * If WT_SESSION::commit_transaction returns an error, the transaction
	 * was rolled back, not committed.
	 *
	 * @requires_transaction
	 *
	 * @snippet ex_all.c transaction commit/rollback
	 *
	 * @param session the session handle
	 * @configstart{WT_SESSION.commit_transaction, see dist/api_data.py}
	 * @config{commit_timestamp, set the commit timestamp for the current transaction.  The
	 * supplied value must not be older than the first commit timestamp set for the current
	 * transaction.  The value must also not be older than the current oldest and stable
	 * timestamps.  See @ref transaction_timestamps., a string; default empty.}
	 * @config{durable_timestamp, set the durable timestamp for the current transaction.  The
	 * supplied value must not be older than the commit timestamp set for the current
	 * transaction.  The value must also not be older than the current stable timestamp.  See
	 * @ref transaction_timestamps., a string; default empty.}
	 * @config{sync, override whether to sync log records when the transaction commits\,
	 * inherited from ::wiredtiger_open \c transaction_sync.  The \c background setting
	 * initiates a background synchronization intended to be used with a later call to
	 * WT_SESSION::transaction_sync.  The \c off setting does not wait for record to be written
	 * or synchronized.  The \c on setting forces log records to be written to the storage
	 * device., a string\, chosen from the following options: \c "background"\, \c "off"\, \c
	 * "on"; default empty.}
	 * @configend
	 * @errors
	 */
	int __F(commit_transaction)(WT_SESSION *session, const char *config);

	/*!
	 * Prepare the current transaction.
	 *
	 * A transaction must be in progress when this method is called.
	 *
	 * Preparing a transaction will guarantee a subsequent commit will
	 * succeed. Only commit and rollback are allowed on a transaction after
	 * it has been prepared. The transaction prepare API is designed to
	 * support MongoDB exclusively, and guarantees update conflicts have
	 * been resolved, but does not guarantee durability.
	 *
	 * @requires_transaction
	 *
	 * @snippet ex_all.c transaction prepare
	 *
	 * @param session the session handle
	 * @configstart{WT_SESSION.prepare_transaction, see dist/api_data.py}
	 * @config{prepare_timestamp, set the prepare timestamp for the updates of the current
	 * transaction.  The supplied value must not be older than any active read timestamps.  See
	 * @ref transaction_timestamps., a string; default empty.}
	 * @configend
	 * @errors
	 */
	int __F(prepare_transaction)(WT_SESSION *session, const char *config);

	/*!
	 * Roll back the current transaction.
	 *
	 * A transaction must be in progress when this method is called.
	 *
	 * All cursors are reset.
	 *
	 * @requires_transaction
	 *
	 * @snippet ex_all.c transaction commit/rollback
	 *
	 * @param session the session handle
	 * @configempty{WT_SESSION.rollback_transaction, see dist/api_data.py}
	 * @errors
	 */
	int __F(rollback_transaction)(WT_SESSION *session, const char *config);

	/*!
	 * Set a timestamp on a transaction.
	 *
	 * @snippet ex_all.c transaction timestamp
	 *
	 * @requires_transaction
	 *
	 * @param session the session handle
	 * @configstart{WT_SESSION.timestamp_transaction, see dist/api_data.py}
	 * @config{commit_timestamp, set the commit timestamp for the current transaction.  The
	 * supplied value must not be older than the first commit timestamp set for the current
	 * transaction.  The value must also not be older than the current oldest and stable
	 * timestamps.  See @ref transaction_timestamps., a string; default empty.}
	 * @config{durable_timestamp, set the durable timestamp for the current transaction.  The
	 * supplied value must not be older than the commit timestamp set for the current
	 * transaction.  The value must also not be older than the current stable timestamp.  See
	 * @ref transaction_timestamps., a string; default empty.}
	 * @config{prepare_timestamp, set the prepare timestamp for the updates of the current
	 * transaction.  The supplied value must not be older than any active read timestamps.  See
	 * @ref transaction_timestamps., a string; default empty.}
	 * @config{read_timestamp, read using the specified timestamp.  The supplied value must not
	 * be older than the current oldest timestamp.  This can only be set once for a transaction.
	 * See @ref transaction_timestamps., a string; default empty.}
	 * @configend
	 * @errors
	 */
	int __F(timestamp_transaction)(WT_SESSION *session, const char *config);

	/*!
	 * Query the session's transaction timestamp state.
	 *
	 * @param session the session handle
	 * @param[out] hex_timestamp a buffer that will be set to the
	 * hexadecimal encoding of the timestamp being queried.  Must be large
	 * enough to hold a NUL terminated, hex-encoded 8B timestamp (17 bytes).
	 * @configstart{WT_SESSION.query_timestamp, see dist/api_data.py}
	 * @config{get, specify which timestamp to query: \c commit returns the most recently set
	 * commit_timestamp.  \c first_commit returns the first set commit_timestamp.  \c prepare
	 * returns the timestamp used in preparing a transaction.  \c read returns the timestamp at
	 * which the transaction is reading at.  See @ref transaction_timestamps., a string\, chosen
	 * from the following options: \c "commit"\, \c "first_commit"\, \c "prepare"\, \c "read";
	 * default \c read.}
	 * @configend
	 * @errors
	 * If the session is not in a transaction ::WT_NOTFOUND will be
	 * returned.
	 */
	int __F(query_timestamp)(
	    WT_SESSION *session, char *hex_timestamp, const char *config);

	/*!
	 * Write a transactionally consistent snapshot of a database or set of
	 * objects.  In the absence of transaction timestamps, the checkpoint
	 * includes all transactions committed before the checkpoint starts.
	 *
	 * When timestamps are in use and a \c stable_timestamp has been set
	 * via WT_CONNECTION::set_timestamp and the checkpoint runs with
	 * \c use_timestamp=true (the default), updates committed with a
	 * timestamp larger than the \c stable_timestamp will not be included
	 * in the checkpoint for tables configured with \c log=(enabled=false).
	 * For tables with logging enabled, all committed changes will be
	 * included in the checkpoint (since recovery would roll them forward
	 * anyway).
	 *
	 * Additionally, existing named checkpoints may optionally be
	 * discarded.
	 *
	 * @requires_notransaction
	 *
	 * @snippet ex_all.c Checkpoint examples
	 *
	 * @param session the session handle
	 * @configstart{WT_SESSION.checkpoint, see dist/api_data.py}
	 * @config{drop, specify a list of checkpoints to drop.  The list may additionally contain
	 * one of the following keys: \c "from=all" to drop all checkpoints\, \c "from=<checkpoint>"
	 * to drop all checkpoints after and including the named checkpoint\, or \c
	 * "to=<checkpoint>" to drop all checkpoints before and including the named checkpoint.
	 * Checkpoints cannot be dropped if open in a cursor.  While a hot backup is in progress\,
	 * checkpoints created prior to the start of the backup cannot be dropped., a list of
	 * strings; default empty.}
	 * @config{force, if false (the default)\, checkpoints may be skipped if the underlying
	 * object has not been modified\, if true\, this option forces the checkpoint., a boolean
	 * flag; default \c false.}
	 * @config{name, if set\, specify a name for the checkpoint (note that checkpoints including
	 * LSM trees may not be named)., a string; default empty.}
	 * @config{target, if non-empty\, checkpoint the list of objects., a list of strings;
	 * default empty.}
	 * @config{use_timestamp, if true (the default)\, create the checkpoint as of the last
	 * stable timestamp if timestamps are in use\, or all current updates if there is no stable
	 * timestamp set.  If false\, this option generates a checkpoint with all updates including
	 * those later than the timestamp., a boolean flag; default \c true.}
	 * @configend
	 * @errors
	 */
	int __F(checkpoint)(WT_SESSION *session, const char *config);

	/*!
	 * Return the transaction ID range pinned by the session handle.
	 *
	 * The ID range is approximate and is calculated based on the oldest
	 * ID needed for the active transaction in this session, compared
	 * to the newest transaction in the system.
	 *
	 * @snippet ex_all.c transaction pinned range
	 *
	 * @param session the session handle
	 * @param[out] range the range of IDs pinned by this session. Zero if
	 * there is no active transaction.
	 * @errors
	 */
	int __F(transaction_pinned_range)(WT_SESSION* session, uint64_t *range);

	/*!
	 * Wait for a transaction to become synchronized.  This method is
	 * only useful when ::wiredtiger_open is configured with the
	 * \c transaction_sync setting disabled.
	 *
	 * @requires_notransaction
	 *
	 * @snippet ex_all.c Transaction sync
	 *
	 * @param session the session handle
	 * @configstart{WT_SESSION.transaction_sync, see dist/api_data.py}
	 * @config{timeout_ms, maximum amount of time to wait for background sync to complete in
	 * milliseconds.  A value of zero disables the timeout and returns immediately., an integer;
	 * default \c 1200000.}
	 * @configend
	 * @errors
	 */
	int __F(transaction_sync)(WT_SESSION *session, const char *config);
	/*! @} */

#ifndef DOXYGEN
	/*!
	 * Call into the library.
	 *
	 * This method is used for breakpoints and to set other configuration
	 * when debugging layers not directly supporting those features.
	 *
	 * @param session the session handle
	 * @errors
	 */
	int __F(breakpoint)(WT_SESSION *session);
#endif
};

/*!
 * A connection to a WiredTiger database.  The connection may be opened within
 * the same address space as the caller or accessed over a socket connection.
 *
 * Most applications will open a single connection to a database for each
 * process.  The first process to open a connection to a database will access
 * the database in its own address space.  Subsequent connections (if allowed)
 * will communicate with the first process over a socket connection to perform
 * their operations.
 *
 * <b>Thread safety:</b> A WT_CONNECTION handle may be shared between threads,
 * see @ref threads for more information.
 */
struct __wt_connection {
	/*!
	 * @name Async operation handles
	 * @{
	 */
	/*!
	 * Wait for all outstanding operations to complete.
	 *
	 * @snippet ex_async.c async flush
	 *
	 * @param connection the connection handle
	 * @errors
	 */
	int __F(async_flush)(WT_CONNECTION *connection);

	/*!
	 * Return an async operation handle
	 *
	 * @snippet ex_async.c async handle allocation
	 *
	 * @param connection the connection handle
	 * @param uri the connection handle
	 * @configstart{WT_CONNECTION.async_new_op, see dist/api_data.py}
	 * @config{append, append the value as a new record\, creating a new record number key;
	 * valid only for operations with record number keys., a boolean flag; default \c false.}
	 * @config{overwrite, configures whether the cursor's insert\, update and remove methods
	 * check the existing state of the record.  If \c overwrite is \c false\, WT_CURSOR::insert
	 * fails with ::WT_DUPLICATE_KEY if the record exists\, WT_CURSOR::update and
	 * WT_CURSOR::remove fail with ::WT_NOTFOUND if the record does not exist., a boolean flag;
	 * default \c true.}
	 * @config{raw, ignore the encodings for the key and value\, manage data as if the formats
	 * were \c "u". See @ref cursor_raw for details., a boolean flag; default \c false.}
	 * @config{timeout, maximum amount of time to allow for compact in seconds.  The actual
	 * amount of time spent in compact may exceed the configured value.  A value of zero
	 * disables the timeout., an integer; default \c 1200.}
	 * @configend
	 * @param callback the operation callback
	 * @param[out] asyncopp the new op handle
	 * @errors
	 * If there are no available handles, \c EBUSY is returned.
	 */
	int __F(async_new_op)(WT_CONNECTION *connection,
	    const char *uri, const char *config, WT_ASYNC_CALLBACK *callback,
	    WT_ASYNC_OP **asyncopp);
	/*! @} */

	/*!
	 * Close a connection.
	 *
	 * Any open sessions will be closed. This will release the resources
	 * associated with the session handle, including rolling back any
	 * active transactions and closing any cursors that remain open in the
	 * session.
	 *
	 * @snippet ex_all.c Close a connection
	 *
	 * @param connection the connection handle
	 * @configstart{WT_CONNECTION.close, see dist/api_data.py}
	 * @config{leak_memory, don't free memory during close., a boolean flag; default \c false.}
	 * @config{use_timestamp, by default\, create the close checkpoint as of the last stable
	 * timestamp if timestamps are in use\, or all current updates if there is no stable
	 * timestamp set.  If false\, this option generates a checkpoint with all updates., a
	 * boolean flag; default \c true.}
	 * @configend
	 * @errors
	 */
	int __F(close)(WT_HANDLE_CLOSED(WT_CONNECTION) *connection,
	    const char *config);

#ifndef DOXYGEN
	/*!
	 * Output debug information for various subsystems. The output format
	 * may change over time, gathering the debug information may be
	 * invasive, and the information reported may not provide a point in
	 * time view of the system.
	 *
	 * @param connection the connection handle
	 * @configstart{WT_CONNECTION.debug_info, see dist/api_data.py}
	 * @config{cache, print cache information., a boolean flag; default \c false.}
	 * @config{cursors, print all open cursor information., a boolean flag; default \c false.}
	 * @config{handles, print open handles information., a boolean flag; default \c false.}
	 * @config{log, print log information., a boolean flag; default \c false.}
	 * @config{sessions, print open session information., a boolean flag; default \c false.}
	 * @config{txn, print global txn information., a boolean flag; default \c false.}
	 * @configend
	 * @errors
	 */
	int __F(debug_info)(WT_CONNECTION *connection, const char *config);
#endif

	/*!
	 * Reconfigure a connection handle.
	 *
	 * @snippet ex_all.c Reconfigure a connection
	 *
	 * @param connection the connection handle
	 * @configstart{WT_CONNECTION.reconfigure, see dist/api_data.py}
	 * @config{async = (, asynchronous operations configuration options., a set of related
	 * configuration options defined below.}
	 * @config{&nbsp;&nbsp;&nbsp;&nbsp;enabled, enable
	 * asynchronous operation., a boolean flag; default \c false.}
	 * @config{&nbsp;&nbsp;&nbsp;&nbsp;ops_max, maximum number of expected simultaneous
	 * asynchronous operations., an integer between 1 and 4096; default \c 1024.}
	 * @config{&nbsp;&nbsp;&nbsp;&nbsp;threads, the number of worker threads to service
	 * asynchronous requests.  Each worker thread uses a session from the configured
	 * session_max., an integer between 1 and 20; default \c 2.}
	 * @config{ ),,}
	 * @config{cache_max_wait_ms, the maximum number of milliseconds an application thread will
	 * wait for space to be available in cache before giving up.  Default will wait forever., an
	 * integer greater than or equal to 0; default \c 0.}
	 * @config{cache_overflow = (, cache overflow configuration options., a set of related
	 * configuration options defined below.}
	 * @config{&nbsp;&nbsp;&nbsp;&nbsp;file_max, The
	 * maximum number of bytes that WiredTiger is allowed to use for its cache overflow
	 * mechanism.  If the cache overflow file exceeds this size\, a panic will be triggered.
	 * The default value means that the cache overflow file is unbounded and may use as much
	 * space as the filesystem will accommodate.  The minimum non-zero setting is 100MB., an
	 * integer greater than or equal to 0; default \c 0.}
	 * @config{ ),,}
	 * @config{cache_overhead, assume the heap allocator overhead is the specified percentage\,
	 * and adjust the cache usage by that amount (for example\, if there is 10GB of data in
	 * cache\, a percentage of 10 means WiredTiger treats this as 11GB). This value is
	 * configurable because different heap allocators have different overhead and different
	 * workloads will have different heap allocation sizes and patterns\, therefore applications
	 * may need to adjust this value based on allocator choice and behavior in measured
	 * workloads., an integer between 0 and 30; default \c 8.}
	 * @config{cache_size, maximum heap memory to allocate for the cache.  A database should
	 * configure either \c cache_size or \c shared_cache but not both., an integer between 1MB
	 * and 10TB; default \c 100MB.}
	 * @config{checkpoint = (, periodically checkpoint the database.  Enabling the checkpoint
	 * server uses a session from the configured session_max., a set of related configuration
	 * options defined below.}
	 * @config{&nbsp;&nbsp;&nbsp;&nbsp;log_size, wait for this amount of
	 * log record bytes to be written to the log between each checkpoint.  If non-zero\, this
	 * value will use a minimum of the log file size.  A database can configure both log_size
	 * and wait to set an upper bound for checkpoints; setting this value above 0 configures
	 * periodic checkpoints., an integer between 0 and 2GB; default \c 0.}
	 * @config{&nbsp;&nbsp;&nbsp;&nbsp;wait, seconds to wait between each checkpoint; setting
	 * this value above 0 configures periodic checkpoints., an integer between 0 and 100000;
	 * default \c 0.}
	 * @config{ ),,}
	 * @config{compatibility = (, set compatibility version of database.  Changing the
	 * compatibility version requires that there are no active operations for the duration of
	 * the call., a set of related configuration options defined below.}
	 * @config{&nbsp;&nbsp;&nbsp;&nbsp;release, compatibility release version string., a string;
	 * default empty.}
	 * @config{ ),,}
	 * @config{debug_mode = (, control the settings of various extended debugging features., a
	 * set of related configuration options defined below.}
	 * @config{&nbsp;&nbsp;&nbsp;&nbsp;
	 * checkpoint_retention, adjust log archiving to retain the log records of this number of
	 * checkpoints.  Zero or one means perform normal archiving., an integer between 0 and 1024;
	 * default \c 0.}
	 * @config{&nbsp;&nbsp;&nbsp;&nbsp;cursor_copy, if true\, use the system
	 * allocator to make a copy of any data returned by a cursor operation and return the copy
	 * instead.  The copy is freed on the next cursor operation.  This allows memory sanitizers
	 * to detect inappropriate references to memory owned by cursors., a boolean flag; default
	 * \c false.}
	 * @config{&nbsp;&nbsp;&nbsp;&nbsp;eviction, if true\, modify internal algorithms
	 * to change skew to force history store eviction to happen more aggressively.  This
	 * includes but is not limited to not skewing newest\, not favoring leaf pages\, and
	 * modifying the eviction score mechanism., a boolean flag; default \c false.}
	 * @config{&nbsp;&nbsp;&nbsp;&nbsp;log_retention, adjust log archiving to retain at least
	 * this number of log files\, ignored if set to 0. (Warning: this option can remove log
	 * files required for recovery if no checkpoints have yet been done and the number of log
	 * files exceeds the configured value.  As WiredTiger cannot detect the difference between a
	 * system that has not yet checkpointed and one that will never checkpoint\, it might
	 * discard log files before any checkpoint is done.)., an integer between 0 and 1024;
	 * default \c 0.}
	 * @config{&nbsp;&nbsp;&nbsp;&nbsp;realloc_exact, if true\, reallocation of
	 * memory will only provide the exact amount requested.  This will help with spotting memory
	 * allocation issues more easily., a boolean flag; default \c false.}
	 * @config{&nbsp;&nbsp;&nbsp;&nbsp;rollback_error, return a WT_ROLLBACK error from a
	 * transaction operation about every Nth operation to simulate a collision., an integer
	 * between 0 and 10M; default \c 0.}
	 * @config{&nbsp;&nbsp;&nbsp;&nbsp;slow_checkpoint, if
	 * true\, slow down checkpoint creation by slowing down internal page processing., a boolean
	 * flag; default \c false.}
	 * @config{&nbsp;&nbsp;&nbsp;&nbsp;table_logging, if true\, write
	 * transaction related information to the log for all operations\, even operations for
	 * tables with logging turned off.  This setting introduces a log format change that may
	 * break older versions of WiredTiger.  These operations are informational and skipped in
	 * recovery., a boolean flag; default \c false.}
	 * @config{ ),,}
	 * @config{error_prefix, prefix string for error messages., a string; default empty.}
	 * @config{eviction = (, eviction configuration options., a set of related configuration
	 * options defined below.}
	 * @config{&nbsp;&nbsp;&nbsp;&nbsp;threads_max, maximum number of
	 * threads WiredTiger will start to help evict pages from cache.  The number of threads
	 * started will vary depending on the current eviction load.  Each eviction worker thread
	 * uses a session from the configured session_max., an integer between 1 and 20; default \c
	 * 8.}
	 * @config{&nbsp;&nbsp;&nbsp;&nbsp;threads_min, minimum number of threads WiredTiger
	 * will start to help evict pages from cache.  The number of threads currently running will
	 * vary depending on the current eviction load., an integer between 1 and 20; default \c 1.}
	 * @config{ ),,}
	 * @config{eviction_checkpoint_target, perform eviction at the beginning of checkpoints to
	 * bring the dirty content in cache to this level.  It is a percentage of the cache size if
	 * the value is within the range of 0 to 100 or an absolute size when greater than 100. The
	 * value is not allowed to exceed the \c cache_size.  Ignored if set to zero or \c in_memory
	 * is \c true., an integer between 0 and 10TB; default \c 1.}
	 * @config{eviction_dirty_target, perform eviction in worker threads when the cache contains
	 * at least this much dirty content.  It is a percentage of the cache size if the value is
	 * within the range of 1 to 100 or an absolute size when greater than 100. The value is not
	 * allowed to exceed the \c cache_size., an integer between 1 and 10TB; default \c 5.}
	 * @config{eviction_dirty_trigger, trigger application threads to perform eviction when the
	 * cache contains at least this much dirty content.  It is a percentage of the cache size if
	 * the value is within the range of 1 to 100 or an absolute size when greater than 100. The
	 * value is not allowed to exceed the \c cache_size.  This setting only alters behavior if
	 * it is lower than eviction_trigger., an integer between 1 and 10TB; default \c 20.}
	 * @config{eviction_target, perform eviction in worker threads when the cache contains at
	 * least this much content.  It is a percentage of the cache size if the value is within the
	 * range of 10 to 100 or an absolute size when greater than 100. The value is not allowed to
	 * exceed the \c cache_size., an integer between 10 and 10TB; default \c 80.}
	 * @config{eviction_trigger, trigger application threads to perform eviction when the cache
	 * contains at least this much content.  It is a percentage of the cache size if the value
	 * is within the range of 10 to 100 or an absolute size when greater than 100. The value is
	 * not allowed to exceed the \c cache_size., an integer between 10 and 10TB; default \c 95.}
	 * @config{eviction_updates_target, perform eviction in worker threads when the cache
	 * contains at least this many bytes of updates.  It is a percentage of the cache size if
	 * the value is within the range of 0 to 100 or an absolute size when greater than 100.
	 * Calculated as half of \c eviction_dirty_target by default.  The value is not allowed to
	 * exceed the \c cache_size., an integer between 0 and 10TB; default \c 0.}
	 * @config{eviction_updates_trigger, trigger application threads to perform eviction when
	 * the cache contains at least this many bytes of updates.  It is a percentage of the cache
	 * size if the value is within the range of 1 to 100 or an absolute size when greater than
	 * 100\. Calculated as half of \c eviction_dirty_trigger by default.  The value is not
	 * allowed to exceed the \c cache_size.  This setting only alters behavior if it is lower
	 * than \c eviction_trigger., an integer between 0 and 10TB; default \c 0.}
	 * @config{file_manager = (, control how file handles are managed., a set of related
	 * configuration options defined below.}
	 * @config{&nbsp;&nbsp;&nbsp;&nbsp;
	 * close_handle_minimum, number of handles open before the file manager will look for
	 * handles to close., an integer greater than or equal to 0; default \c 250.}
	 * @config{&nbsp;&nbsp;&nbsp;&nbsp;close_idle_time, amount of time in seconds a file handle
	 * needs to be idle before attempting to close it.  A setting of 0 means that idle handles
	 * are not closed., an integer between 0 and 100000; default \c 30.}
	 * @config{&nbsp;&nbsp;&nbsp;&nbsp;close_scan_interval, interval in seconds at which to
	 * check for files that are inactive and close them., an integer between 1 and 100000;
	 * default \c 10.}
	 * @config{ ),,}
	 * @config{history_store = (, history store configuration options., a set of related
	 * configuration options defined below.}
	 * @config{&nbsp;&nbsp;&nbsp;&nbsp;file_max, The
	 * maximum number of bytes that WiredTiger is allowed to use for its history store
	 * mechanism.  If the history store file exceeds this size\, a panic will be triggered.  The
	 * default value means that the history store file is unbounded and may use as much space as
	 * the filesystem will accommodate.  The minimum non-zero setting is 100MB., an integer
	 * greater than or equal to 0; default \c 0.}
	 * @config{ ),,}
	 * @config{io_capacity = (, control how many bytes per second are written and read.
	 * Exceeding the capacity results in throttling., a set of related configuration options
	 * defined below.}
	 * @config{&nbsp;&nbsp;&nbsp;&nbsp;total, number of bytes per second
	 * available to all subsystems in total.  When set\, decisions about what subsystems are
	 * throttled\, and in what proportion\, are made internally.  The minimum non-zero setting
	 * is 1MB., an integer between 0 and 1TB; default \c 0.}
	 * @config{ ),,}
	 * @config{log = (, enable logging.  Enabling logging uses three sessions from the
	 * configured session_max., a set of related configuration options defined below.}
	 * @config{&nbsp;&nbsp;&nbsp;&nbsp;archive, automatically archive unneeded log files., a
	 * boolean flag; default \c true.}
	 * @config{&nbsp;&nbsp;&nbsp;&nbsp;os_cache_dirty_pct,
	 * maximum dirty system buffer cache usage\, as a percentage of the log's \c file_max.  If
	 * non-zero\, schedule writes for dirty blocks belonging to the log in the system buffer
	 * cache after that percentage of the log has been written into the buffer cache without an
	 * intervening file sync., an integer between 0 and 100; default \c 0.}
	 * @config{&nbsp;&nbsp;&nbsp;&nbsp;prealloc, pre-allocate log files., a boolean flag;
	 * default \c true.}
	 * @config{&nbsp;&nbsp;&nbsp;&nbsp;zero_fill, manually write zeroes into
	 * log files., a boolean flag; default \c false.}
	 * @config{ ),,}
	 * @config{lsm_manager = (, configure database wide options for LSM tree management.  The
	 * LSM manager is started automatically the first time an LSM tree is opened.  The LSM
	 * manager uses a session from the configured session_max., a set of related configuration
	 * options defined below.}
	 * @config{&nbsp;&nbsp;&nbsp;&nbsp;merge, merge LSM chunks where
	 * possible., a boolean flag; default \c true.}
	 * @config{&nbsp;&nbsp;&nbsp;&nbsp;
	 * worker_thread_max, Configure a set of threads to manage merging LSM trees in the
	 * database.  Each worker thread uses a session handle from the configured session_max., an
	 * integer between 3 and 20; default \c 4.}
	 * @config{ ),,}
	 * @config{operation_timeout_ms, when non-zero\, a requested limit on the number of elapsed
	 * real time milliseconds application threads will take to complete database operations.
	 * Time is measured from the start of each WiredTiger API call.  There is no guarantee any
	 * operation will not take longer than this amount of time.  If WiredTiger notices the limit
	 * has been exceeded\, an operation may return a WT_ROLLBACK error.  Default is to have no
	 * limit., an integer greater than or equal to 1; default \c 0.}
	 * @config{operation_tracking = (, enable tracking of performance-critical functions.  See
	 * @ref operation_tracking for more information., a set of related configuration options
	 * defined below.}
	 * @config{&nbsp;&nbsp;&nbsp;&nbsp;enabled, enable operation tracking
	 * subsystem., a boolean flag; default \c false.}
	 * @config{&nbsp;&nbsp;&nbsp;&nbsp;path, the
	 * name of a directory into which operation tracking files are written.  The directory must
	 * already exist.  If the value is not an absolute path\, the path is relative to the
	 * database home (see @ref absolute_path for more information)., a string; default \c ".".}
	 * @config{ ),,}
	 * @config{shared_cache = (, shared cache configuration options.  A database should
	 * configure either a cache_size or a shared_cache not both.  Enabling a shared cache uses a
	 * session from the configured session_max.  A shared cache can not have absolute values
	 * configured for cache eviction settings., a set of related configuration options defined
	 * below.}
	 * @config{&nbsp;&nbsp;&nbsp;&nbsp;chunk, the granularity that a shared cache is
	 * redistributed., an integer between 1MB and 10TB; default \c 10MB.}
	 * @config{&nbsp;&nbsp;&nbsp;&nbsp;name, the name of a cache that is shared between
	 * databases or \c "none" when no shared cache is configured., a string; default \c none.}
	 * @config{&nbsp;&nbsp;&nbsp;&nbsp;quota, maximum size of cache this database can be
	 * allocated from the shared cache.  Defaults to the entire shared cache size., an integer;
	 * default \c 0.}
	 * @config{&nbsp;&nbsp;&nbsp;&nbsp;reserve, amount of cache this database is
	 * guaranteed to have available from the shared cache.  This setting is per database.
	 * Defaults to the chunk size., an integer; default \c 0.}
	 * @config{&nbsp;&nbsp;&nbsp;&nbsp;
	 * size, maximum memory to allocate for the shared cache.  Setting this will update the
	 * value if one is already set., an integer between 1MB and 10TB; default \c 500MB.}
	 * @config{ ),,}
	 * @config{statistics, Maintain database statistics\, which may impact performance.
	 * Choosing "all" maintains all statistics regardless of cost\, "fast" maintains a subset of
	 * statistics that are relatively inexpensive\, "none" turns off all statistics.  The
	 * "clear" configuration resets statistics after they are gathered\, where appropriate (for
	 * example\, a cache size statistic is not cleared\, while the count of cursor insert
	 * operations will be cleared). When "clear" is configured for the database\, gathered
	 * statistics are reset each time a statistics cursor is used to gather statistics\, as well
	 * as each time statistics are logged using the \c statistics_log configuration.  See @ref
	 * statistics for more information., a list\, with values chosen from the following options:
	 * \c "all"\, \c "cache_walk"\, \c "fast"\, \c "none"\, \c "clear"\, \c "tree_walk"; default
	 * \c none.}
	 * @config{statistics_log = (, log any statistics the database is configured to maintain\,
	 * to a file.  See @ref statistics for more information.  Enabling the statistics log server
	 * uses a session from the configured session_max., a set of related configuration options
	 * defined below.}
	 * @config{&nbsp;&nbsp;&nbsp;&nbsp;json, encode statistics in JSON format.,
	 * a boolean flag; default \c false.}
	 * @config{&nbsp;&nbsp;&nbsp;&nbsp;on_close, log
	 * statistics on database close., a boolean flag; default \c false.}
	 * @config{&nbsp;&nbsp;&nbsp;&nbsp;sources, if non-empty\, include statistics for the list
	 * of data source URIs\, if they are open at the time of the statistics logging.  The list
	 * may include URIs matching a single data source ("table:mytable")\, or a URI matching all
	 * data sources of a particular type ("table:")., a list of strings; default empty.}
	 * @config{&nbsp;&nbsp;&nbsp;&nbsp;timestamp, a timestamp prepended to each log record\, may
	 * contain strftime conversion specifications\, when \c json is configured\, defaults to \c
	 * "%FT%Y.000Z"., a string; default \c "%b %d %H:%M:%S".}
	 * @config{&nbsp;&nbsp;&nbsp;&nbsp;
	 * wait, seconds to wait between each write of the log records; setting this value above 0
	 * configures statistics logging., an integer between 0 and 100000; default \c 0.}
	 * @config{
	 * ),,}
	 * @config{verbose, enable messages for various events.  Options are given as a list\, such
	 * as <code>"verbose=[evictserver\,read]"</code>., a list\, with values chosen from the
	 * following options: \c "api"\, \c "backup"\, \c "block"\, \c "checkpoint"\, \c
	 * "checkpoint_cleanup"\, \c "checkpoint_progress"\, \c "compact"\, \c "compact_progress"\,
	 * \c "error_returns"\, \c "evict"\, \c "evict_stuck"\, \c "evictserver"\, \c "fileops"\, \c
	 * "handleops"\, \c "log"\, \c "history_store"\, \c "history_store_activity"\, \c "lsm"\, \c
	 * "lsm_manager"\, \c "metadata"\, \c "mutex"\, \c "overflow"\, \c "read"\, \c "rebalance"\,
	 * \c "reconcile"\, \c "recovery"\, \c "recovery_progress"\, \c "rts"\, \c "salvage"\, \c
	 * "shared_cache"\, \c "split"\, \c "temporary"\, \c "thread_group"\, \c "timestamp"\, \c
	 * "transaction"\, \c "verify"\, \c "version"\, \c "write"; default empty.}
	 * @configend
	 * @errors
	 */
	int __F(reconfigure)(WT_CONNECTION *connection, const char *config);

	/*!
	 * The home directory of the connection.
	 *
	 * @snippet ex_all.c Get the database home directory
	 *
	 * @param connection the connection handle
	 * @returns a pointer to a string naming the home directory
	 */
	const char *__F(get_home)(WT_CONNECTION *connection);

	/*!
	 * Add configuration options for a method.  See
	 * @ref custom_ds_config_add for more information.
	 *
	 * @snippet ex_all.c Configure method configuration
	 *
	 * @param connection the connection handle
	 * @param method the method being configured
	 * @param uri the object type or NULL for all object types
	 * @param config the additional configuration's name and default value
	 * @param type the additional configuration's type (must be one of
	 * \c "boolean"\, \c "int", \c "list" or \c "string")
	 * @param check the additional configuration check string, or NULL if
	 * none
	 * @errors
	 */
	int __F(configure_method)(WT_CONNECTION *connection,
	    const char *method, const char *uri,
	    const char *config, const char *type, const char *check);

	/*!
	 * Return if opening this handle created the database.
	 *
	 * @snippet ex_all.c Check if the database is newly created
	 *
	 * @param connection the connection handle
	 * @returns false (zero) if the connection existed before the call to
	 * ::wiredtiger_open, true (non-zero) if it was created by opening this
	 * handle.
	 */
	int __F(is_new)(WT_CONNECTION *connection);

	/*!
	 * @name Session handles
	 * @{
	 */
	/*!
	 * Open a session.
	 *
	 * @snippet ex_all.c Open a session
	 *
	 * @param connection the connection handle
	 * @param event_handler An event handler. If <code>NULL</code>, the
	 * connection's event handler is used. See @ref event_message_handling
	 * for more information.
	 * @configstart{WT_CONNECTION.open_session, see dist/api_data.py}
	 * @config{cache_cursors, enable caching of cursors for reuse.  Any calls to
	 * WT_CURSOR::close for a cursor created in this session will mark the cursor as cached and
	 * keep it available to be reused for later calls to WT_SESSION::open_cursor.  Cached
	 * cursors may be eventually closed.  This value is inherited from ::wiredtiger_open \c
	 * cache_cursors., a boolean flag; default \c true.}
	 * @config{ignore_cache_size, when set\, operations performed by this session ignore the
	 * cache size and are not blocked when the cache is full.  Note that use of this option for
	 * operations that create cache pressure can starve ordinary sessions that obey the cache
	 * size., a boolean flag; default \c false.}
	 * @config{isolation, the default isolation level for operations in this session., a
	 * string\, chosen from the following options: \c "read-uncommitted"\, \c "read-committed"\,
	 * \c "snapshot"; default \c read-committed.}
	 * @configend
	 * @param[out] sessionp the new session handle
	 * @errors
	 */
	int __F(open_session)(WT_CONNECTION *connection,
	    WT_EVENT_HANDLER *event_handler, const char *config,
	    WT_SESSION **sessionp);
	/*! @} */

	/*!
	 * @name Transactions
	 * @{
	 */
	/*!
	 * Query the global transaction timestamp state.
	 *
	 * @snippet ex_all.c query timestamp
	 *
	 * @param connection the connection handle
	 * @param[out] hex_timestamp a buffer that will be set to the
	 * hexadecimal encoding of the timestamp being queried.  Must be large
	 * enough to hold a NUL terminated, hex-encoded 8B timestamp (17 bytes).
	 * @configstart{WT_CONNECTION.query_timestamp, see dist/api_data.py}
	 * @config{get, specify which timestamp to query: \c all_durable returns the largest
	 * timestamp such that all timestamps up to that value have been made durable\, \c
	 * last_checkpoint returns the timestamp of the most recent stable checkpoint\, \c oldest
	 * returns the most recent \c oldest_timestamp set with WT_CONNECTION::set_timestamp\, \c
	 * oldest_reader returns the minimum of the read timestamps of all active readers \c pinned
	 * returns the minimum of the \c oldest_timestamp and the read timestamps of all active
	 * readers\, \c recovery returns the timestamp of the most recent stable checkpoint taken
	 * prior to a shutdown and \c stable returns the most recent \c stable_timestamp set with
	 * WT_CONNECTION::set_timestamp.  See @ref transaction_timestamps., a string\, chosen from
	 * the following options: \c "all_durable"\, \c "last_checkpoint"\, \c "oldest"\, \c
	 * "oldest_reader"\, \c "pinned"\, \c "recovery"\, \c "stable"; default \c all_durable.}
	 * @configend
	 * @errors
	 * If there is no matching timestamp (e.g., if this method is called
	 * before timestamps are used) ::WT_NOTFOUND will be returned.
	 */
	int __F(query_timestamp)(
	    WT_CONNECTION *connection, char *hex_timestamp, const char *config);

	/*!
	 * Set a global transaction timestamp.
	 *
	 * @snippet ex_all.c set commit timestamp
	 *
	 * @snippet ex_all.c set oldest timestamp
	 *
	 * @snippet ex_all.c set stable timestamp
	 *
	 * @param connection the connection handle
	 * @configstart{WT_CONNECTION.set_timestamp, see dist/api_data.py}
	 * @config{commit_timestamp, (deprecated) reset the maximum commit timestamp tracked by
	 * WiredTiger.  This will cause future calls to WT_CONNECTION::query_timestamp to ignore
	 * commit timestamps greater than the specified value until the next commit moves the
	 * tracked commit timestamp forwards.  This is only intended for use where the application
	 * is rolling back locally committed transactions.  The supplied value must not be older
	 * than the current oldest and stable timestamps.  See @ref transaction_timestamps., a
	 * string; default empty.}
	 * @config{durable_timestamp, reset the maximum durable timestamp tracked by WiredTiger.
	 * This will cause future calls to WT_CONNECTION::query_timestamp to ignore durable
	 * timestamps greater than the specified value until the next durable timestamp moves the
	 * tracked durable timestamp forwards.  This is only intended for use where the application
	 * is rolling back locally committed transactions.  The supplied value must not be older
	 * than the current oldest and stable timestamps.  See @ref transaction_timestamps., a
	 * string; default empty.}
	 * @config{force, set timestamps even if they violate normal ordering requirements.  For
	 * example allow the \c oldest_timestamp to move backwards., a boolean flag; default \c
	 * false.}
	 * @config{oldest_timestamp, future commits and queries will be no earlier than the
	 * specified timestamp.  Supplied values must be monotonically increasing\, any attempt to
	 * set the value to older than the current is silently ignored.  The supplied value must not
	 * be newer than the current stable timestamp.  See @ref transaction_timestamps., a string;
	 * default empty.}
	 * @config{stable_timestamp, checkpoints will not include commits that are newer than the
	 * specified timestamp in tables configured with \c log=(enabled=false). Supplied values
	 * must be monotonically increasing\, any attempt to set the value to older than the current
	 * is silently ignored.  The supplied value must not be older than the current oldest
	 * timestamp.  See @ref transaction_timestamps., a string; default empty.}
	 * @configend
	 * @errors
	 */
	int __F(set_timestamp)(
	    WT_CONNECTION *connection, const char *config);

	/*!
	 * Rollback in-memory non-logged state to an earlier point in time.
	 *
	 * This method uses a timestamp to define the rollback point, and requires the application
	 * use timestamps, the stable_timestamp have been set via a call to
	 * WT_CONNECTION::set_timestamp, and a checkpoint operating on the last stable timestamp
	 * to have completed. Any updates to checkpoint durable tables that are more recent than
	 * the stable timestamp are removed.
	 *
	 * This method requires that there are no active operations for the duration of the call.
	 *
	 * Any updates made to logged tables will not be rolled back. Any updates made without an
	 * associated timestamp will not be rolled back. See @ref transaction_timestamps.
	 *
	 * @snippet ex_all.c rollback to stable
	 *
	 * @param connection the connection handle
	 * @configempty{WT_CONNECTION.rollback_to_stable, see dist/api_data.py}
	 * @errors
	 */
	int __F(rollback_to_stable)(
	    WT_CONNECTION *connection, const char *config);

	/*! @} */

	/*!
	 * @name Extensions
	 * @{
	 */
	/*!
	 * Load an extension.
	 *
	 * @snippet ex_all.c Load an extension
	 *
	 * @param connection the connection handle
	 * @param path the filename of the extension module, or \c "local" to
	 * search the current application binary for the initialization
	 * function, see @ref extensions for more details.
	 * @configstart{WT_CONNECTION.load_extension, see dist/api_data.py}
	 * @config{config, configuration string passed to the entry point of the extension as its
	 * WT_CONFIG_ARG argument., a string; default empty.}
	 * @config{early_load, whether this extension should be loaded at the beginning of
	 * ::wiredtiger_open.  Only applicable to extensions loaded via the wiredtiger_open
	 * configurations string., a boolean flag; default \c false.}
	 * @config{entry, the entry point of the extension\, called to initialize the extension when
	 * it is loaded.  The signature of the function must match ::wiredtiger_extension_init., a
	 * string; default \c wiredtiger_extension_init.}
	 * @config{terminate, an optional function in the extension that is called before the
	 * extension is unloaded during WT_CONNECTION::close.  The signature of the function must
	 * match ::wiredtiger_extension_terminate., a string; default \c
	 * wiredtiger_extension_terminate.}
	 * @configend
	 * @errors
	 */
	int __F(load_extension)(WT_CONNECTION *connection,
	    const char *path, const char *config);

	/*!
	 * Add a custom data source.  See @ref custom_data_sources for more
	 * information.
	 *
	 * The application must first implement the WT_DATA_SOURCE interface
	 * and then register the implementation with WiredTiger:
	 *
	 * @snippet ex_data_source.c WT_DATA_SOURCE register
	 *
	 * @param connection the connection handle
	 * @param prefix the URI prefix for this data source, e.g., "file:"
	 * @param data_source the application-supplied implementation of
	 *	WT_DATA_SOURCE to manage this data source.
	 * @configempty{WT_CONNECTION.add_data_source, see dist/api_data.py}
	 * @errors
	 */
	int __F(add_data_source)(WT_CONNECTION *connection, const char *prefix,
	    WT_DATA_SOURCE *data_source, const char *config);

	/*!
	 * Add a custom collation function.
	 *
	 * The application must first implement the WT_COLLATOR interface and
	 * then register the implementation with WiredTiger:
	 *
	 * @snippet ex_all.c WT_COLLATOR register
	 *
	 * @param connection the connection handle
	 * @param name the name of the collation to be used in calls to
	 * 	WT_SESSION::create, may not be \c "none"
	 * @param collator the application-supplied collation handler
	 * @configempty{WT_CONNECTION.add_collator, see dist/api_data.py}
	 * @errors
	 */
	int __F(add_collator)(WT_CONNECTION *connection,
	    const char *name, WT_COLLATOR *collator, const char *config);

	/*!
	 * Add a compression function.
	 *
	 * The application must first implement the WT_COMPRESSOR interface
	 * and then register the implementation with WiredTiger:
	 *
	 * @snippet nop_compress.c WT_COMPRESSOR initialization structure
	 *
	 * @snippet nop_compress.c WT_COMPRESSOR initialization function
	 *
	 * @param connection the connection handle
	 * @param name the name of the compression function to be used in calls
	 *	to WT_SESSION::create, may not be \c "none"
	 * @param compressor the application-supplied compression handler
	 * @configempty{WT_CONNECTION.add_compressor, see dist/api_data.py}
	 * @errors
	 */
	int __F(add_compressor)(WT_CONNECTION *connection,
	    const char *name, WT_COMPRESSOR *compressor, const char *config);

	/*!
	 * Add an encryption function.
	 *
	 * The application must first implement the WT_ENCRYPTOR interface
	 * and then register the implementation with WiredTiger:
	 *
	 * @snippet nop_encrypt.c WT_ENCRYPTOR initialization structure
	 *
	 * @snippet nop_encrypt.c WT_ENCRYPTOR initialization function
	 *
	 * @param connection the connection handle
	 * @param name the name of the encryption function to be used in calls
	 *	to WT_SESSION::create, may not be \c "none"
	 * @param encryptor the application-supplied encryption handler
	 * @configempty{WT_CONNECTION.add_encryptor, see dist/api_data.py}
	 * @errors
	 */
	int __F(add_encryptor)(WT_CONNECTION *connection,
	    const char *name, WT_ENCRYPTOR *encryptor, const char *config);

	/*!
	 * Add a custom extractor for index keys or column groups.
	 *
	 * The application must first implement the WT_EXTRACTOR interface and
	 * then register the implementation with WiredTiger:
	 *
	 * @snippet ex_all.c WT_EXTRACTOR register
	 *
	 * @param connection the connection handle
	 * @param name the name of the extractor to be used in calls to
	 * 	WT_SESSION::create, may not be \c "none"
	 * @param extractor the application-supplied extractor
	 * @configempty{WT_CONNECTION.add_extractor, see dist/api_data.py}
	 * @errors
	 */
	int __F(add_extractor)(WT_CONNECTION *connection, const char *name,
	    WT_EXTRACTOR *extractor, const char *config);

	/*!
	 * Configure a custom file system.
	 *
	 * This method can only be called from an early loaded extension
	 * module. The application must first implement the WT_FILE_SYSTEM
	 * interface and then register the implementation with WiredTiger:
	 *
	 * @snippet ex_file_system.c WT_FILE_SYSTEM register
	 *
	 * @param connection the connection handle
	 * @param fs the populated file system structure
	 * @configempty{WT_CONNECTION.set_file_system, see dist/api_data.py}
	 * @errors
	 */
	int __F(set_file_system)(
	    WT_CONNECTION *connection, WT_FILE_SYSTEM *fs, const char *config);

	/*!
	 * Return a reference to the WiredTiger extension functions.
	 *
	 * @snippet ex_data_source.c WT_EXTENSION_API declaration
	 *
	 * @param wt_conn the WT_CONNECTION handle
	 * @returns a reference to a WT_EXTENSION_API structure.
	 */
	WT_EXTENSION_API *__F(get_extension_api)(WT_CONNECTION *wt_conn);
	/*! @} */
};

/*!
 * Open a connection to a database.
 *
 * @snippet ex_all.c Open a connection
 *
 * @param home The path to the database home directory.  See @ref home
 * for more information.
 * @param event_handler An event handler. If <code>NULL</code>, a default
 * event handler is installed that writes error messages to stderr. See
 * @ref event_message_handling for more information.
 * @configstart{wiredtiger_open, see dist/api_data.py}
 * @config{async = (, asynchronous operations configuration options., a set of related configuration
 * options defined below.}
 * @config{&nbsp;&nbsp;&nbsp;&nbsp;enabled, enable asynchronous operation.,
 * a boolean flag; default \c false.}
 * @config{&nbsp;&nbsp;&nbsp;&nbsp;ops_max, maximum number of
 * expected simultaneous asynchronous operations., an integer between 1 and 4096; default \c 1024.}
 * @config{&nbsp;&nbsp;&nbsp;&nbsp;threads, the number of worker threads to service asynchronous
 * requests.  Each worker thread uses a session from the configured session_max., an integer between
 * 1 and 20; default \c 2.}
 * @config{ ),,}
 * @config{buffer_alignment, in-memory alignment (in bytes) for buffers used for I/O. The default
 * value of -1 indicates a platform-specific alignment value should be used (4KB on Linux systems
 * when direct I/O is configured\, zero elsewhere)., an integer between -1 and 1MB; default \c -1.}
 * @config{builtin_extension_config, A structure where the keys are the names of builtin extensions
 * and the values are passed to WT_CONNECTION::load_extension as the \c config parameter (for
 * example\, <code>builtin_extension_config={zlib={compression_level=3}}</code>)., a string; default
 * empty.}
 * @config{cache_cursors, enable caching of cursors for reuse.  This is the default value for any
 * sessions created\, and can be overridden in configuring \c cache_cursors in
 * WT_CONNECTION.open_session., a boolean flag; default \c true.}
 * @config{cache_max_wait_ms, the maximum number of milliseconds an application thread will wait for
 * space to be available in cache before giving up.  Default will wait forever., an integer greater
 * than or equal to 0; default \c 0.}
 * @config{cache_overflow = (, cache overflow configuration options., a set of related configuration
 * options defined below.}
 * @config{&nbsp;&nbsp;&nbsp;&nbsp;file_max, The maximum number of bytes
 * that WiredTiger is allowed to use for its cache overflow mechanism.  If the cache overflow file
 * exceeds this size\, a panic will be triggered.  The default value means that the cache overflow
 * file is unbounded and may use as much space as the filesystem will accommodate.  The minimum
 * non-zero setting is 100MB., an integer greater than or equal to 0; default \c 0.}
 * @config{ ),,}
 * @config{cache_overhead, assume the heap allocator overhead is the specified percentage\, and
 * adjust the cache usage by that amount (for example\, if there is 10GB of data in cache\, a
 * percentage of 10 means WiredTiger treats this as 11GB). This value is configurable because
 * different heap allocators have different overhead and different workloads will have different
 * heap allocation sizes and patterns\, therefore applications may need to adjust this value based
 * on allocator choice and behavior in measured workloads., an integer between 0 and 30; default \c
 * 8.}
 * @config{cache_size, maximum heap memory to allocate for the cache.  A database should configure
 * either \c cache_size or \c shared_cache but not both., an integer between 1MB and 10TB; default
 * \c 100MB.}
 * @config{checkpoint = (, periodically checkpoint the database.  Enabling the checkpoint server
 * uses a session from the configured session_max., a set of related configuration options defined
 * below.}
 * @config{&nbsp;&nbsp;&nbsp;&nbsp;log_size, wait for this amount of log record bytes to be
 * written to the log between each checkpoint.  If non-zero\, this value will use a minimum of the
 * log file size.  A database can configure both log_size and wait to set an upper bound for
 * checkpoints; setting this value above 0 configures periodic checkpoints., an integer between 0
 * and 2GB; default \c 0.}
 * @config{&nbsp;&nbsp;&nbsp;&nbsp;wait, seconds to wait between each
 * checkpoint; setting this value above 0 configures periodic checkpoints., an integer between 0 and
 * 100000; default \c 0.}
 * @config{ ),,}
 * @config{checkpoint_sync, flush files to stable storage when closing or writing checkpoints., a
 * boolean flag; default \c true.}
 * @config{compatibility = (, set compatibility version of database.  Changing the compatibility
 * version requires that there are no active operations for the duration of the call., a set of
 * related configuration options defined below.}
 * @config{&nbsp;&nbsp;&nbsp;&nbsp;release,
 * compatibility release version string., a string; default empty.}
 * @config{&nbsp;&nbsp;&nbsp;&nbsp;
 * require_max, required maximum compatibility version of existing data files.  Must be greater than
 * or equal to any release version set in the \c release setting.  Has no effect if creating the
 * database., a string; default empty.}
 * @config{&nbsp;&nbsp;&nbsp;&nbsp;require_min, required
 * minimum compatibility version of existing data files.  Must be less than or equal to any release
 * version set in the \c release setting.  Has no effect if creating the database., a string;
 * default empty.}
 * @config{ ),,}
 * @config{config_base, write the base configuration file if creating the database.  If \c false in
 * the config passed directly to ::wiredtiger_open\, will ignore any existing base configuration
 * file in addition to not creating one.  See @ref config_base for more information., a boolean
 * flag; default \c true.}
 * @config{create, create the database if it does not exist., a boolean flag; default \c false.}
 * @config{debug_mode = (, control the settings of various extended debugging features., a set of
 * related configuration options defined below.}
 * @config{&nbsp;&nbsp;&nbsp;&nbsp;
 * checkpoint_retention, adjust log archiving to retain the log records of this number of
 * checkpoints.  Zero or one means perform normal archiving., an integer between 0 and 1024; default
 * \c 0.}
 * @config{&nbsp;&nbsp;&nbsp;&nbsp;cursor_copy, if true\, use the system allocator to make a
 * copy of any data returned by a cursor operation and return the copy instead.  The copy is freed
 * on the next cursor operation.  This allows memory sanitizers to detect inappropriate references
 * to memory owned by cursors., a boolean flag; default \c false.}
 * @config{&nbsp;&nbsp;&nbsp;&nbsp;
 * eviction, if true\, modify internal algorithms to change skew to force history store eviction to
 * happen more aggressively.  This includes but is not limited to not skewing newest\, not favoring
 * leaf pages\, and modifying the eviction score mechanism., a boolean flag; default \c false.}
 * @config{&nbsp;&nbsp;&nbsp;&nbsp;log_retention, adjust log archiving to retain at least this
 * number of log files\, ignored if set to 0. (Warning: this option can remove log files required
 * for recovery if no checkpoints have yet been done and the number of log files exceeds the
 * configured value.  As WiredTiger cannot detect the difference between a system that has not yet
 * checkpointed and one that will never checkpoint\, it might discard log files before any
 * checkpoint is done.)., an integer between 0 and 1024; default \c 0.}
 * @config{&nbsp;&nbsp;&nbsp;&nbsp;realloc_exact, if true\, reallocation of memory will only provide
 * the exact amount requested.  This will help with spotting memory allocation issues more easily.,
 * a boolean flag; default \c false.}
 * @config{&nbsp;&nbsp;&nbsp;&nbsp;rollback_error, return a
 * WT_ROLLBACK error from a transaction operation about every Nth operation to simulate a
 * collision., an integer between 0 and 10M; default \c 0.}
 * @config{&nbsp;&nbsp;&nbsp;&nbsp;
 * slow_checkpoint, if true\, slow down checkpoint creation by slowing down internal page
 * processing., a boolean flag; default \c false.}
 * @config{&nbsp;&nbsp;&nbsp;&nbsp;table_logging, if
 * true\, write transaction related information to the log for all operations\, even operations for
 * tables with logging turned off.  This setting introduces a log format change that may break older
 * versions of WiredTiger.  These operations are informational and skipped in recovery., a boolean
 * flag; default \c false.}
 * @config{ ),,}
 * @config{direct_io, Use \c O_DIRECT on POSIX systems\, and \c FILE_FLAG_NO_BUFFERING on Windows to
 * access files.  Options are given as a list\, such as <code>"direct_io=[data]"</code>. Configuring
 * \c direct_io requires care\, see @ref tuning_system_buffer_cache_direct_io for important
 * warnings.  Including \c "data" will cause WiredTiger data files to use direct I/O\, including \c
 * "log" will cause WiredTiger log files to use direct I/O\, and including \c "checkpoint" will
 * cause WiredTiger data files opened at a checkpoint (i.e: read-only) to use direct I/O. \c
 * direct_io should be combined with \c write_through to get the equivalent of \c O_DIRECT on
 * Windows., a list\, with values chosen from the following options: \c "checkpoint"\, \c "data"\,
 * \c "log"; default empty.}
 * @config{encryption = (, configure an encryptor for system wide metadata and logs.  If a system
 * wide encryptor is set\, it is also used for encrypting data files and tables\, unless encryption
 * configuration is explicitly set for them when they are created with WT_SESSION::create., a set of
 * related configuration options defined below.}
 * @config{&nbsp;&nbsp;&nbsp;&nbsp;keyid, An
 * identifier that identifies a unique instance of the encryptor.  It is stored in clear text\, and
 * thus is available when the wiredtiger database is reopened.  On the first use of a (name\, keyid)
 * combination\, the WT_ENCRYPTOR::customize function is called with the keyid as an argument., a
 * string; default empty.}
 * @config{&nbsp;&nbsp;&nbsp;&nbsp;name, Permitted values are \c "none" or
 * custom encryption engine name created with WT_CONNECTION::add_encryptor.  See @ref encryption for
 * more information., a string; default \c none.}
 * @config{&nbsp;&nbsp;&nbsp;&nbsp;secretkey, A
 * string that is passed to the WT_ENCRYPTOR::customize function.  It is never stored in clear
 * text\, so must be given to any subsequent ::wiredtiger_open calls to reopen the database.  It
 * must also be provided to any "wt" commands used with this database., a string; default empty.}
 * @config{ ),,}
 * @config{error_prefix, prefix string for error messages., a string; default empty.}
 * @config{eviction = (, eviction configuration options., a set of related configuration options
 * defined below.}
 * @config{&nbsp;&nbsp;&nbsp;&nbsp;threads_max, maximum number of threads WiredTiger
 * will start to help evict pages from cache.  The number of threads started will vary depending on
 * the current eviction load.  Each eviction worker thread uses a session from the configured
 * session_max., an integer between 1 and 20; default \c 8.}
 * @config{&nbsp;&nbsp;&nbsp;&nbsp;
 * threads_min, minimum number of threads WiredTiger will start to help evict pages from cache.  The
 * number of threads currently running will vary depending on the current eviction load., an integer
 * between 1 and 20; default \c 1.}
 * @config{ ),,}
 * @config{eviction_checkpoint_target, perform eviction at the beginning of checkpoints to bring the
 * dirty content in cache to this level.  It is a percentage of the cache size if the value is
 * within the range of 0 to 100 or an absolute size when greater than 100. The value is not allowed
 * to exceed the \c cache_size.  Ignored if set to zero or \c in_memory is \c true., an integer
 * between 0 and 10TB; default \c 1.}
 * @config{eviction_dirty_target, perform eviction in worker threads when the cache contains at
 * least this much dirty content.  It is a percentage of the cache size if the value is within the
 * range of 1 to 100 or an absolute size when greater than 100. The value is not allowed to exceed
 * the \c cache_size., an integer between 1 and 10TB; default \c 5.}
 * @config{eviction_dirty_trigger, trigger application threads to perform eviction when the cache
 * contains at least this much dirty content.  It is a percentage of the cache size if the value is
 * within the range of 1 to 100 or an absolute size when greater than 100. The value is not allowed
 * to exceed the \c cache_size.  This setting only alters behavior if it is lower than
 * eviction_trigger., an integer between 1 and 10TB; default \c 20.}
 * @config{eviction_target, perform eviction in worker threads when the cache contains at least this
 * much content.  It is a percentage of the cache size if the value is within the range of 10 to 100
 * or an absolute size when greater than 100. The value is not allowed to exceed the \c cache_size.,
 * an integer between 10 and 10TB; default \c 80.}
 * @config{eviction_trigger, trigger application threads to perform eviction when the cache contains
 * at least this much content.  It is a percentage of the cache size if the value is within the
 * range of 10 to 100 or an absolute size when greater than 100. The value is not allowed to exceed
 * the \c cache_size., an integer between 10 and 10TB; default \c 95.}
 * @config{eviction_updates_target, perform eviction in worker threads when the cache contains at
 * least this many bytes of updates.  It is a percentage of the cache size if the value is within
 * the range of 0 to 100 or an absolute size when greater than 100. Calculated as half of \c
 * eviction_dirty_target by default.  The value is not allowed to exceed the \c cache_size., an
 * integer between 0 and 10TB; default \c 0.}
 * @config{eviction_updates_trigger, trigger application threads to perform eviction when the cache
 * contains at least this many bytes of updates.  It is a percentage of the cache size if the value
 * is within the range of 1 to 100 or an absolute size when greater than 100\. Calculated as half of
 * \c eviction_dirty_trigger by default.  The value is not allowed to exceed the \c cache_size.
 * This setting only alters behavior if it is lower than \c eviction_trigger., an integer between 0
 * and 10TB; default \c 0.}
 * @config{exclusive, fail if the database already exists\, generally used with the \c create
 * option., a boolean flag; default \c false.}
 * @config{extensions, list of shared library extensions to load (using dlopen). Any values
 * specified to a library extension are passed to WT_CONNECTION::load_extension as the \c config
 * parameter (for example\, <code>extensions=(/path/ext.so={entry=my_entry})</code>)., a list of
 * strings; default empty.}
 * @config{file_close_sync, control whether to flush modified files to storage independent of a
 * global checkpoint when closing file handles to acquire exclusive access to a table.  If set to
 * false\, and logging is disabled\, API calls that require exclusive access to tables will return
 * EBUSY if there have been changes made to the table since the last global checkpoint.  When
 * logging is enabled\, the value for <code>file_close_sync</code> has no effect\, and\, modified
 * file is always flushed to storage when closing file handles to acquire exclusive access to the
 * table., a boolean flag; default \c true.}
 * @config{file_extend, file extension configuration.  If set\, extend files of the set type in
 * allocations of the set size\, instead of a block at a time as each new block is written.  For
 * example\, <code>file_extend=(data=16MB)</code>. If set to 0\, disable the file extension for the
 * set type.  For log files\, the allowed range is between 100KB and 2GB; values larger than the
 * configured maximum log size and the default config would extend log files in allocations of the
 * maximum log file size., a list\, with values chosen from the following options: \c "data"\, \c
 * "log"; default empty.}
 * @config{file_manager = (, control how file handles are managed., a set of related configuration
 * options defined below.}
 * @config{&nbsp;&nbsp;&nbsp;&nbsp;close_handle_minimum, number of handles
 * open before the file manager will look for handles to close., an integer greater than or equal to
 * 0; default \c 250.}
 * @config{&nbsp;&nbsp;&nbsp;&nbsp;close_idle_time, amount of time in seconds a
 * file handle needs to be idle before attempting to close it.  A setting of 0 means that idle
 * handles are not closed., an integer between 0 and 100000; default \c 30.}
 * @config{&nbsp;&nbsp;&nbsp;&nbsp;close_scan_interval, interval in seconds at which to check for
 * files that are inactive and close them., an integer between 1 and 100000; default \c 10.}
 * @config{ ),,}
 * @config{history_store = (, history store configuration options., a set of related configuration
 * options defined below.}
 * @config{&nbsp;&nbsp;&nbsp;&nbsp;file_max, The maximum number of bytes
 * that WiredTiger is allowed to use for its history store mechanism.  If the history store file
 * exceeds this size\, a panic will be triggered.  The default value means that the history store
 * file is unbounded and may use as much space as the filesystem will accommodate.  The minimum
 * non-zero setting is 100MB., an integer greater than or equal to 0; default \c 0.}
 * @config{ ),,}
 * @config{in_memory, keep data in-memory only.  See @ref in_memory for more information., a boolean
 * flag; default \c false.}
 * @config{io_capacity = (, control how many bytes per second are written and read.  Exceeding the
 * capacity results in throttling., a set of related configuration options defined below.}
 * @config{&nbsp;&nbsp;&nbsp;&nbsp;total, number of bytes per second available to all subsystems in
 * total.  When set\, decisions about what subsystems are throttled\, and in what proportion\, are
 * made internally.  The minimum non-zero setting is 1MB., an integer between 0 and 1TB; default \c
 * 0.}
 * @config{ ),,}
 * @config{log = (, enable logging.  Enabling logging uses three sessions from the configured
 * session_max., a set of related configuration options defined below.}
 * @config{&nbsp;&nbsp;&nbsp;&nbsp;archive, automatically archive unneeded log files., a boolean
 * flag; default \c true.}
 * @config{&nbsp;&nbsp;&nbsp;&nbsp;compressor, configure a compressor for
 * log records.  Permitted values are \c "none" or custom compression engine name created with
 * WT_CONNECTION::add_compressor.  If WiredTiger has builtin support for \c "lz4"\, \c "snappy"\, \c
 * "zlib" or \c "zstd" compression\, these names are also available.  See @ref compression for more
 * information., a string; default \c none.}
 * @config{&nbsp;&nbsp;&nbsp;&nbsp;enabled, enable logging
 * subsystem., a boolean flag; default \c false.}
 * @config{&nbsp;&nbsp;&nbsp;&nbsp;file_max, the
 * maximum size of log files., an integer between 100KB and 2GB; default \c 100MB.}
 * @config{&nbsp;&nbsp;&nbsp;&nbsp;os_cache_dirty_pct, maximum dirty system buffer cache usage\, as
 * a percentage of the log's \c file_max.  If non-zero\, schedule writes for dirty blocks belonging
 * to the log in the system buffer cache after that percentage of the log has been written into the
 * buffer cache without an intervening file sync., an integer between 0 and 100; default \c 0.}
 * @config{&nbsp;&nbsp;&nbsp;&nbsp;path, the name of a directory into which log files are written.
 * The directory must already exist.  If the value is not an absolute path\, the path is relative to
 * the database home (see @ref absolute_path for more information)., a string; default \c ".".}
 * @config{&nbsp;&nbsp;&nbsp;&nbsp;prealloc, pre-allocate log files., a boolean flag; default \c
 * true.}
 * @config{&nbsp;&nbsp;&nbsp;&nbsp;recover, run recovery or error if recovery needs to run
 * after an unclean shutdown., a string\, chosen from the following options: \c "error"\, \c "on";
 * default \c on.}
 * @config{&nbsp;&nbsp;&nbsp;&nbsp;zero_fill, manually write zeroes into log files.,
 * a boolean flag; default \c false.}
 * @config{ ),,}
 * @config{lsm_manager = (, configure database wide options for LSM tree management.  The LSM
 * manager is started automatically the first time an LSM tree is opened.  The LSM manager uses a
 * session from the configured session_max., a set of related configuration options defined below.}
 * @config{&nbsp;&nbsp;&nbsp;&nbsp;merge, merge LSM chunks where possible., a boolean flag; default
 * \c true.}
 * @config{&nbsp;&nbsp;&nbsp;&nbsp;worker_thread_max, Configure a set of threads to manage
 * merging LSM trees in the database.  Each worker thread uses a session handle from the configured
 * session_max., an integer between 3 and 20; default \c 4.}
 * @config{ ),,}
 * @config{mmap, Use memory mapping when accessing files in a read-only mode., a boolean flag;
 * default \c true.}
 * @config{mmap_all, Use memory mapping to read and write all data files\, may not be configured
 * with direct I/O., a boolean flag; default \c false.}
 * @config{multiprocess, permit sharing between processes (will automatically start an RPC server
 * for primary processes and use RPC for secondary processes). <b>Not yet supported in
 * WiredTiger</b>., a boolean flag; default \c false.}
 * @config{operation_timeout_ms, when non-zero\, a requested limit on the number of elapsed real
 * time milliseconds application threads will take to complete database operations.  Time is
 * measured from the start of each WiredTiger API call.  There is no guarantee any operation will
 * not take longer than this amount of time.  If WiredTiger notices the limit has been exceeded\, an
 * operation may return a WT_ROLLBACK error.  Default is to have no limit., an integer greater than
 * or equal to 1; default \c 0.}
 * @config{operation_tracking = (, enable tracking of performance-critical functions.  See @ref
 * operation_tracking for more information., a set of related configuration options defined below.}
 * @config{&nbsp;&nbsp;&nbsp;&nbsp;enabled, enable operation tracking subsystem., a boolean flag;
 * default \c false.}
 * @config{&nbsp;&nbsp;&nbsp;&nbsp;path, the name of a directory into which
 * operation tracking files are written.  The directory must already exist.  If the value is not an
 * absolute path\, the path is relative to the database home (see @ref absolute_path for more
 * information)., a string; default \c ".".}
 * @config{ ),,}
 * @config{readonly, open connection in read-only mode.  The database must exist.  All methods that
 * may modify a database are disabled.  See @ref readonly for more information., a boolean flag;
 * default \c false.}
 * @config{salvage, open connection and salvage any WiredTiger-owned database and log files that it
 * detects as corrupted.  This API should only be used after getting an error return of
 * WT_TRY_SALVAGE. Salvage rebuilds files in place\, overwriting existing files.  We recommend
 * making a backup copy of all files with the WiredTiger prefix prior to passing this flag., a
 * boolean flag; default \c false.}
 * @config{session_max, maximum expected number of sessions (including server threads)., an integer
 * greater than or equal to 1; default \c 100.}
 * @config{shared_cache = (, shared cache configuration options.  A database should configure either
 * a cache_size or a shared_cache not both.  Enabling a shared cache uses a session from the
 * configured session_max.  A shared cache can not have absolute values configured for cache
 * eviction settings., a set of related configuration options defined below.}
 * @config{&nbsp;&nbsp;&nbsp;&nbsp;chunk, the granularity that a shared cache is redistributed., an
 * integer between 1MB and 10TB; default \c 10MB.}
 * @config{&nbsp;&nbsp;&nbsp;&nbsp;name, the name of
 * a cache that is shared between databases or \c "none" when no shared cache is configured., a
 * string; default \c none.}
 * @config{&nbsp;&nbsp;&nbsp;&nbsp;quota, maximum size of cache this
 * database can be allocated from the shared cache.  Defaults to the entire shared cache size., an
 * integer; default \c 0.}
 * @config{&nbsp;&nbsp;&nbsp;&nbsp;reserve, amount of cache this database is
 * guaranteed to have available from the shared cache.  This setting is per database.  Defaults to
 * the chunk size., an integer; default \c 0.}
 * @config{&nbsp;&nbsp;&nbsp;&nbsp;size, maximum memory
 * to allocate for the shared cache.  Setting this will update the value if one is already set., an
 * integer between 1MB and 10TB; default \c 500MB.}
 * @config{ ),,}
 * @config{statistics, Maintain database statistics\, which may impact performance.  Choosing "all"
 * maintains all statistics regardless of cost\, "fast" maintains a subset of statistics that are
 * relatively inexpensive\, "none" turns off all statistics.  The "clear" configuration resets
 * statistics after they are gathered\, where appropriate (for example\, a cache size statistic is
 * not cleared\, while the count of cursor insert operations will be cleared). When "clear" is
 * configured for the database\, gathered statistics are reset each time a statistics cursor is used
 * to gather statistics\, as well as each time statistics are logged using the \c statistics_log
 * configuration.  See @ref statistics for more information., a list\, with values chosen from the
 * following options: \c "all"\, \c "cache_walk"\, \c "fast"\, \c "none"\, \c "clear"\, \c
 * "tree_walk"; default \c none.}
 * @config{statistics_log = (, log any statistics the database is configured to maintain\, to a
 * file.  See @ref statistics for more information.  Enabling the statistics log server uses a
 * session from the configured session_max., a set of related configuration options defined below.}
 * @config{&nbsp;&nbsp;&nbsp;&nbsp;json, encode statistics in JSON format., a boolean flag; default
 * \c false.}
 * @config{&nbsp;&nbsp;&nbsp;&nbsp;on_close, log statistics on database close., a boolean
 * flag; default \c false.}
 * @config{&nbsp;&nbsp;&nbsp;&nbsp;path, the name of a directory into which
 * statistics files are written.  The directory must already exist.  If the value is not an absolute
 * path\, the path is relative to the database home (see @ref absolute_path for more information).,
 * a string; default \c ".".}
 * @config{&nbsp;&nbsp;&nbsp;&nbsp;sources, if non-empty\, include
 * statistics for the list of data source URIs\, if they are open at the time of the statistics
 * logging.  The list may include URIs matching a single data source ("table:mytable")\, or a URI
 * matching all data sources of a particular type ("table:")., a list of strings; default empty.}
 * @config{&nbsp;&nbsp;&nbsp;&nbsp;timestamp, a timestamp prepended to each log record\, may contain
 * strftime conversion specifications\, when \c json is configured\, defaults to \c "%FT%Y.000Z"., a
 * string; default \c "%b %d %H:%M:%S".}
 * @config{&nbsp;&nbsp;&nbsp;&nbsp;wait, seconds to wait
 * between each write of the log records; setting this value above 0 configures statistics logging.,
 * an integer between 0 and 100000; default \c 0.}
 * @config{ ),,}
 * @config{transaction_sync = (, how to sync log records when the transaction commits., a set of
 * related configuration options defined below.}
 * @config{&nbsp;&nbsp;&nbsp;&nbsp;enabled, whether to
 * sync the log on every commit by default\, can be overridden by the \c sync setting to
 * WT_SESSION::commit_transaction., a boolean flag; default \c false.}
 * @config{&nbsp;&nbsp;&nbsp;&nbsp;method, the method used to ensure log records are stable on
 * disk\, see @ref tune_durability for more information., a string\, chosen from the following
 * options: \c "dsync"\, \c "fsync"\, \c "none"; default \c fsync.}
 * @config{ ),,}
 * @config{use_environment, use the \c WIREDTIGER_CONFIG and \c WIREDTIGER_HOME environment
 * variables if the process is not running with special privileges.  See @ref home for more
 * information., a boolean flag; default \c true.}
 * @config{use_environment_priv, use the \c WIREDTIGER_CONFIG and \c WIREDTIGER_HOME environment
 * variables even if the process is running with special privileges.  See @ref home for more
 * information., a boolean flag; default \c false.}
 * @config{verbose, enable messages for various events.  Options are given as a list\, such as
 * <code>"verbose=[evictserver\,read]"</code>., a list\, with values chosen from the following
 * options: \c "api"\, \c "backup"\, \c "block"\, \c "checkpoint"\, \c "checkpoint_cleanup"\, \c
 * "checkpoint_progress"\, \c "compact"\, \c "compact_progress"\, \c "error_returns"\, \c "evict"\,
 * \c "evict_stuck"\, \c "evictserver"\, \c "fileops"\, \c "handleops"\, \c "log"\, \c
 * "history_store"\, \c "history_store_activity"\, \c "lsm"\, \c "lsm_manager"\, \c "metadata"\, \c
 * "mutex"\, \c "overflow"\, \c "read"\, \c "rebalance"\, \c "reconcile"\, \c "recovery"\, \c
 * "recovery_progress"\, \c "rts"\, \c "salvage"\, \c "shared_cache"\, \c "split"\, \c "temporary"\,
 * \c "thread_group"\, \c "timestamp"\, \c "transaction"\, \c "verify"\, \c "version"\, \c "write";
 * default empty.}
 * @config{verify_metadata, open connection and verify any WiredTiger metadata.  This API allows
 * verification and detection of corruption in WiredTiger metadata., a boolean flag; default \c
 * false.}
 * @config{write_through, Use \c FILE_FLAG_WRITE_THROUGH on Windows to write to files.  Ignored on
 * non-Windows systems.  Options are given as a list\, such as <code>"write_through=[data]"</code>.
 * Configuring \c write_through requires care\, see @ref tuning_system_buffer_cache_direct_io for
 * important warnings.  Including \c "data" will cause WiredTiger data files to write through
 * cache\, including \c "log" will cause WiredTiger log files to write through cache.  \c
 * write_through should be combined with \c direct_io to get the equivalent of POSIX \c O_DIRECT on
 * Windows., a list\, with values chosen from the following options: \c "data"\, \c "log"; default
 * empty.}
 * @configend
 * Additionally, if files named \c WiredTiger.config or \c WiredTiger.basecfg
 * appear in the WiredTiger home directory, they are read for configuration
 * values (see @ref config_file and @ref config_base for details).
 * See @ref config_order for ordering of the configuration mechanisms.
 * @param[out] connectionp A pointer to the newly opened connection handle
 * @errors
 */
int wiredtiger_open(const char *home,
    WT_EVENT_HANDLER *event_handler, const char *config,
    WT_CONNECTION **connectionp) WT_ATTRIBUTE_LIBRARY_VISIBLE;

/*!
 * Return information about a WiredTiger error as a string (see
 * WT_SESSION::strerror for a thread-safe API).
 *
 * @snippet ex_all.c Display an error
 *
 * @param error a return value from a WiredTiger, ISO C, or POSIX standard API
 * @returns a string representation of the error
 */
const char *wiredtiger_strerror(int error) WT_ATTRIBUTE_LIBRARY_VISIBLE;

#if !defined(SWIG)
/*!
 * The interface implemented by applications to accept notifications
 * of the completion of asynchronous operations.
 *
 * Applications register their implementation with WiredTiger by calling
 * WT_CONNECTION::async_new_op.
 *
 * @snippet ex_async.c async handle allocation
 */
struct __wt_async_callback {
	/*!
	 * Callback to receive completion notification.
	 *
	 * @param[in] op the operation handle
	 * @param[in] op_ret the result of the async operation
	 * @param[in] flags currently unused
	 * @returns zero for success, non-zero to indicate an error.
	 *
	 * @snippet ex_async.c async example callback implementation
	 */
	int (*notify)(WT_ASYNC_CALLBACK *cb, WT_ASYNC_OP *op,
	    int op_ret, uint32_t flags);
};
#endif

/*!
 * The interface implemented by applications to handle error, informational and
 * progress messages.  Entries set to NULL are ignored and the default handlers
 * will continue to be used.
 */
struct __wt_event_handler {
	/*!
	 * Callback to handle error messages; by default, error messages are
	 * written to the stderr stream. See @ref event_message_handling for
	 * more information.
	 *
	 * Errors that require the application to exit and restart will have
	 * their \c error value set to \c WT_PANIC. The application can exit
	 * immediately when \c WT_PANIC is passed to an event handler, there
	 * is no reason to return into WiredTiger.
	 *
	 * Event handler returns are not ignored: if the handler returns
	 * non-zero, the error may cause the WiredTiger function posting the
	 * event to fail, and may even cause operation or library failure.
	 *
	 * @param session the WiredTiger session handle in use when the error
	 * was generated. The handle may have been created by the application
	 * or automatically by WiredTiger.
	 * @param error a return value from a WiredTiger, ISO C, or
	 * POSIX standard API, which can be converted to a string using
	 * WT_SESSION::strerror
	 * @param message an error string
	 */
	int (*handle_error)(WT_EVENT_HANDLER *handler,
	    WT_SESSION *session, int error, const char *message);

	/*!
	 * Callback to handle informational messages; by default, informational
	 * messages are written to the stdout stream. See
	 * @ref event_message_handling for more information.
	 *
	 * Message handler returns are not ignored: if the handler returns
	 * non-zero, the error may cause the WiredTiger function posting the
	 * event to fail, and may even cause operation or library failure.
	 *
	 * @param session the WiredTiger session handle in use when the message
	 * was generated. The handle may have been created by the application
	 * or automatically by WiredTiger.
	 * @param message an informational string
	 */
	int (*handle_message)(WT_EVENT_HANDLER *handler,
	    WT_SESSION *session, const char *message);

	/*!
	 * Callback to handle progress messages; by default, progress messages
	 * are not written. See @ref event_message_handling for more
	 * information.
	 *
	 * Progress handler returns are not ignored: if the handler returns
	 * non-zero, the error may cause the WiredTiger function posting the
	 * event to fail, and may even cause operation or library failure.
	 *
	 * @param session the WiredTiger session handle in use when the
	 * progress message was generated. The handle may have been created by
	 * the application or automatically by WiredTiger.
	 * @param operation a string representation of the operation
	 * @param progress a counter
	 */
	int (*handle_progress)(WT_EVENT_HANDLER *handler,
	    WT_SESSION *session, const char *operation, uint64_t progress);

	/*!
	 * Callback to handle automatic close of a WiredTiger handle.
	 *
	 * Close handler returns are not ignored: if the handler returns
	 * non-zero, the error may cause the WiredTiger function posting the
	 * event to fail, and may even cause operation or library failure.
	 *
	 * @param session The session handle that is being closed if the
	 * cursor parameter is NULL.
	 * @param cursor The cursor handle that is being closed, or NULL if
	 * it is a session handle being closed.
	 */
	int (*handle_close)(WT_EVENT_HANDLER *handler,
	    WT_SESSION *session, WT_CURSOR *cursor);
};

/*!
 * @name Data packing and unpacking
 * @{
 */

/*!
 * Pack a structure into a buffer.
 *
 * See @ref packing for a description of the permitted format strings.
 *
 * @section pack_examples Packing Examples
 *
 * For example, the string <code>"iSh"</code> will pack a 32-bit integer
 * followed by a NUL-terminated string, followed by a 16-bit integer.  The
 * default, big-endian encoding will be used, with no alignment.  This could be
 * used in C as follows:
 *
 * @snippet ex_all.c Pack fields into a buffer
 *
 * Then later, the values can be unpacked as follows:
 *
 * @snippet ex_all.c Unpack fields from a buffer
 *
 * @param session the session handle
 * @param buffer a pointer to a packed byte array
 * @param len the number of valid bytes in the buffer
 * @param format the data format, see @ref packing
 * @errors
 */
int wiredtiger_struct_pack(WT_SESSION *session,
    void *buffer, size_t len, const char *format, ...)
    WT_ATTRIBUTE_LIBRARY_VISIBLE;

/*!
 * Calculate the size required to pack a structure.
 *
 * Note that for variable-sized fields including variable-sized strings and
 * integers, the calculated sized merely reflects the expected sizes specified
 * in the format string itself.
 *
 * @snippet ex_all.c Get the packed size
 *
 * @param session the session handle
 * @param lenp a location where the number of bytes needed for the
 * matching call to ::wiredtiger_struct_pack is returned
 * @param format the data format, see @ref packing
 * @errors
 */
int wiredtiger_struct_size(WT_SESSION *session,
    size_t *lenp, const char *format, ...) WT_ATTRIBUTE_LIBRARY_VISIBLE;

/*!
 * Unpack a structure from a buffer.
 *
 * Reverse of ::wiredtiger_struct_pack: gets values out of a
 * packed byte string.
 *
 * @snippet ex_all.c Unpack fields from a buffer
 *
 * @param session the session handle
 * @param buffer a pointer to a packed byte array
 * @param len the number of valid bytes in the buffer
 * @param format the data format, see @ref packing
 * @errors
 */
int wiredtiger_struct_unpack(WT_SESSION *session,
    const void *buffer, size_t len, const char *format, ...)
    WT_ATTRIBUTE_LIBRARY_VISIBLE;

#if !defined(SWIG)

/*!
 * Streaming interface to packing.
 *
 * This allows applications to pack or unpack records one field at a time.
 * This is an opaque handle returned by ::wiredtiger_pack_start or
 * ::wiredtiger_unpack_start.  It must be closed with ::wiredtiger_pack_close.
 */
typedef struct __wt_pack_stream WT_PACK_STREAM;

/*!
 * Start a packing operation into a buffer with the given format string.  This
 * should be followed by a series of calls to ::wiredtiger_pack_item,
 * ::wiredtiger_pack_int, ::wiredtiger_pack_str or ::wiredtiger_pack_uint
 * to fill in the values.
 *
 * @param session the session handle
 * @param format the data format, see @ref packing
 * @param buffer a pointer to memory to hold the packed data
 * @param size the size of the buffer
 * @param[out] psp the new packing stream handle
 * @errors
 */
int wiredtiger_pack_start(WT_SESSION *session,
    const char *format, void *buffer, size_t size, WT_PACK_STREAM **psp)
    WT_ATTRIBUTE_LIBRARY_VISIBLE;

/*!
 * Start an unpacking operation from a buffer with the given format string.
 * This should be followed by a series of calls to ::wiredtiger_unpack_item,
 * ::wiredtiger_unpack_int, ::wiredtiger_unpack_str or ::wiredtiger_unpack_uint
 * to retrieve the packed values.
 *
 * @param session the session handle
 * @param format the data format, see @ref packing
 * @param buffer a pointer to memory holding the packed data
 * @param size the size of the buffer
 * @param[out] psp the new packing stream handle
 * @errors
 */
int wiredtiger_unpack_start(WT_SESSION *session,
    const char *format, const void *buffer, size_t size, WT_PACK_STREAM **psp)
    WT_ATTRIBUTE_LIBRARY_VISIBLE;

/*!
 * Close a packing stream.
 *
 * @param ps the packing stream handle
 * @param[out] usedp the number of bytes in the buffer used by the stream
 * @errors
 */
int wiredtiger_pack_close(WT_PACK_STREAM *ps, size_t *usedp)
    WT_ATTRIBUTE_LIBRARY_VISIBLE;

/*!
 * Pack an item into a packing stream.
 *
 * @param ps the packing stream handle
 * @param item an item to pack
 * @errors
 */
int wiredtiger_pack_item(WT_PACK_STREAM *ps, WT_ITEM *item)
    WT_ATTRIBUTE_LIBRARY_VISIBLE;

/*!
 * Pack a signed integer into a packing stream.
 *
 * @param ps the packing stream handle
 * @param i a signed integer to pack
 * @errors
 */
int wiredtiger_pack_int(WT_PACK_STREAM *ps, int64_t i)
    WT_ATTRIBUTE_LIBRARY_VISIBLE;

/*!
 * Pack a string into a packing stream.
 *
 * @param ps the packing stream handle
 * @param s a string to pack
 * @errors
 */
int wiredtiger_pack_str(WT_PACK_STREAM *ps, const char *s)
    WT_ATTRIBUTE_LIBRARY_VISIBLE;

/*!
 * Pack an unsigned integer into a packing stream.
 *
 * @param ps the packing stream handle
 * @param u an unsigned integer to pack
 * @errors
 */
int wiredtiger_pack_uint(WT_PACK_STREAM *ps, uint64_t u)
    WT_ATTRIBUTE_LIBRARY_VISIBLE;

/*!
 * Unpack an item from a packing stream.
 *
 * @param ps the packing stream handle
 * @param item an item to unpack
 * @errors
 */
int wiredtiger_unpack_item(WT_PACK_STREAM *ps, WT_ITEM *item)
    WT_ATTRIBUTE_LIBRARY_VISIBLE;

/*!
 * Unpack a signed integer from a packing stream.
 *
 * @param ps the packing stream handle
 * @param[out] ip the unpacked signed integer
 * @errors
 */
int wiredtiger_unpack_int(WT_PACK_STREAM *ps, int64_t *ip)
    WT_ATTRIBUTE_LIBRARY_VISIBLE;

/*!
 * Unpack a string from a packing stream.
 *
 * @param ps the packing stream handle
 * @param[out] sp the unpacked string
 * @errors
 */
int wiredtiger_unpack_str(WT_PACK_STREAM *ps, const char **sp)
    WT_ATTRIBUTE_LIBRARY_VISIBLE;

/*!
 * Unpack an unsigned integer from a packing stream.
 *
 * @param ps the packing stream handle
 * @param[out] up the unpacked unsigned integer
 * @errors
 */
int wiredtiger_unpack_uint(WT_PACK_STREAM *ps, uint64_t *up)
    WT_ATTRIBUTE_LIBRARY_VISIBLE;
/*! @} */

/*!
 * @name Configuration strings
 * @{
 */

/*!
 * The configuration information returned by the WiredTiger configuration
 * parsing functions in the WT_EXTENSION_API and the public API.
 */
struct __wt_config_item {
	/*!
	 * The value of a configuration string.
	 *
	 * Regardless of the type of the configuration string (boolean, int,
	 * list or string), the \c str field will reference the value of the
	 * configuration string.
	 *
	 * The bytes referenced by \c str are <b>not</b> nul-terminated,
	 * use the \c len field instead of a terminating nul byte.
	 */
	const char *str;

	/*! The number of bytes in the value referenced by \c str. */
	size_t len;

	/*!
	 * The numeric value of a configuration boolean or integer.
	 *
	 * If the configuration string's value is "true" or "false", the
	 * \c val field will be set to 1 (true), or 0 (false).
	 *
	 * If the configuration string can be legally interpreted as an integer,
	 * using the strtoll function rules as specified in ISO/IEC 9899:1990
	 * ("ISO C90"), that integer will be stored in the \c val field.
	 */
	int64_t val;

	/*! Permitted values of the \c type field. */
	enum {
		/*! A string value with quotes stripped. */
		WT_CONFIG_ITEM_STRING,
		/*! A boolean literal ("true" or "false"). */
		WT_CONFIG_ITEM_BOOL,
		/*! An unquoted identifier: a string value without quotes. */
		WT_CONFIG_ITEM_ID,
		/*! A numeric value. */
		WT_CONFIG_ITEM_NUM,
		/*! A nested structure or list, including brackets. */
		WT_CONFIG_ITEM_STRUCT
	}
	/*!
	 * The type of value determined by the parser.  In all cases,
	 * the \c str and \c len fields are set.
	 */
	type;
};

#if !defined(SWIG) && !defined(DOXYGEN)
/*!
 * Validate a configuration string for a WiredTiger API.
 * This API is outside the scope of a WiredTiger connection handle, since
 * applications may need to validate configuration strings prior to calling
 * ::wiredtiger_open.
 * @param session the session handle (may be \c NULL if the database not yet
 * opened).
 * @param event_handler An event handler (used if \c session is \c NULL; if both
 * \c session and \c event_handler are \c NULL, error messages will be written
 * to stderr).
 * @param name the WiredTiger function or method to validate.
 * @param config the configuration string being parsed.
 * @returns zero for success, non-zero to indicate an error.
 *
 * @snippet ex_all.c Validate a configuration string
 */
int wiredtiger_config_validate(WT_SESSION *session,
    WT_EVENT_HANDLER *event_handler, const char *name, const char *config)
    WT_ATTRIBUTE_LIBRARY_VISIBLE;
#endif

/*!
 * Create a handle that can be used to parse or create configuration strings
 * compatible with WiredTiger APIs.
 * This API is outside the scope of a WiredTiger connection handle, since
 * applications may need to generate configuration strings prior to calling
 * ::wiredtiger_open.
 * @param session the session handle to be used for error reporting (if NULL,
 *	error messages will be written to stderr).
 * @param config the configuration string being parsed. The string must
 *	remain valid for the lifetime of the parser handle.
 * @param len the number of valid bytes in \c config
 * @param[out] config_parserp A pointer to the newly opened handle
 * @errors
 *
 * @snippet ex_config_parse.c Create a configuration parser
 */
int wiredtiger_config_parser_open(WT_SESSION *session,
    const char *config, size_t len, WT_CONFIG_PARSER **config_parserp)
    WT_ATTRIBUTE_LIBRARY_VISIBLE;

/*!
 * A handle that can be used to search and traverse configuration strings
 * compatible with WiredTiger APIs.
 * To parse the contents of a list or nested configuration string use a new
 * configuration parser handle based on the content of the ::WT_CONFIG_ITEM
 * retrieved from the parent configuration string.
 *
 * @section config_parse_examples Configuration String Parsing examples
 *
 * This could be used in C to create a configuration parser as follows:
 *
 * @snippet ex_config_parse.c Create a configuration parser
 *
 * Once the parser has been created the content can be queried directly:
 *
 * @snippet ex_config_parse.c get
 *
 * Or the content can be traversed linearly:
 *
 * @snippet ex_config_parse.c next
 *
 * Nested configuration values can be queried using a shorthand notation:
 *
 * @snippet ex_config_parse.c nested get
 *
 * Nested configuration values can be traversed using multiple
 * ::WT_CONFIG_PARSER handles:
 *
 * @snippet ex_config_parse.c nested traverse
 */
struct __wt_config_parser {

	/*!
	 * Close the configuration scanner releasing any resources.
	 *
	 * @param config_parser the configuration parser handle
	 * @errors
	 *
	 */
	int __F(close)(WT_CONFIG_PARSER *config_parser);

	/*!
	 * Return the next key/value pair.
	 *
	 * If an item has no explicitly assigned value, the item will be
	 * returned in \c key and the \c value will be set to the boolean
	 * \c "true" value.
	 *
	 * @param config_parser the configuration parser handle
	 * @param key the returned key
	 * @param value the returned value
	 * @errors
	 * When iteration would pass the end of the configuration string
	 * ::WT_NOTFOUND will be returned.
	 */
	int __F(next)(WT_CONFIG_PARSER *config_parser,
	    WT_CONFIG_ITEM *key, WT_CONFIG_ITEM *value);

	/*!
	 * Return the value of an item in the configuration string.
	 *
	 * @param config_parser the configuration parser handle
	 * @param key configuration key string
	 * @param value the returned value
	 * @errors
	 *
	 */
	int __F(get)(WT_CONFIG_PARSER *config_parser,
	    const char *key, WT_CONFIG_ITEM *value);
};

/*! @} */

/*!
 * @name Support functions
 * @anchor support_functions
 * @{
 */

/*!
 * Return a pointer to a function that calculates a CRC32C checksum.
 *
 * The WiredTiger library CRC32C checksum function uses hardware support where
 * available, else it falls back to a software implementation.
 *
 * @snippet ex_all.c Checksum a buffer
 *
 * @returns a pointer to a function that takes a buffer and length and returns
 * the CRC32C checksum
 */
uint32_t (*wiredtiger_crc32c_func(void))(const void *, size_t)
    WT_ATTRIBUTE_LIBRARY_VISIBLE;

#endif /* !defined(SWIG) */

/*!
 * Calculate a set of WT_MODIFY operations to represent an update.
 * This call will calculate a set of modifications to an old value that produce
 * the new value.  If more modifications are required than fit in the array
 * passed in by the caller, or if more bytes have changed than the \c maxdiff
 * parameter, the call will fail.  The matching algorithm is approximate, so it
 * may fail and return WT_NOTFOUND if a matching set of WT_MODIFY operations
 * is not found.
 *
 * The \c maxdiff parameter bounds how much work will be done searching for a
 * match: to ensure a match is found, it may need to be set larger than actual
 * number of bytes that differ between the old and new values.  In particular,
 * repeated patterns of bytes in the values can lead to suboptimal matching,
 * and matching ranges less than 64 bytes long will not be detected.
 *
 * If the call succeeds, the WT_MODIFY operations will point into \c newv,
 * which must remain valid until WT_CURSOR::modify is called.
 *
 * @snippet ex_all.c Calculate a modify operation
 *
 * @param session the current WiredTiger session (may be NULL)
 * @param oldv old value
 * @param newv new value
 * @param maxdiff maximum bytes difference
 * @param[out] entries array of modifications producing the new value
 * @param[in,out] nentriesp size of \c entries array passed in,
 *	set to the number of entries used
 * @errors
 */
int wiredtiger_calc_modify(WT_SESSION *session,
    const WT_ITEM *oldv, const WT_ITEM *newv,
    size_t maxdiff, WT_MODIFY *entries, int *nentriesp)
    WT_ATTRIBUTE_LIBRARY_VISIBLE;

/*!
 * Get version information.
 *
 * @snippet ex_all.c Get the WiredTiger library version #1
 * @snippet ex_all.c Get the WiredTiger library version #2
 *
 * @param majorp a location where the major version number is returned
 * @param minorp a location where the minor version number is returned
 * @param patchp a location where the patch version number is returned
 * @returns a string representation of the version
 */
const char *wiredtiger_version(int *majorp, int *minorp, int *patchp)
    WT_ATTRIBUTE_LIBRARY_VISIBLE;

/*! @} */

/*******************************************
 * Error returns
 *******************************************/
/*!
 * @name Error returns
 * Most functions and methods in WiredTiger return an integer code indicating
 * whether the operation succeeded or failed.  A return of zero indicates
 * success, all non-zero return values indicate some kind of failure.
 *
 * WiredTiger reserves all values from -31,800 to -31,999 as possible error
 * return values.  WiredTiger may also return C99/POSIX error codes such as
 * \c ENOMEM, \c EINVAL and \c ENOTSUP, with the usual meanings.
 *
 * The following are all of the WiredTiger-specific error returns:
 * @{
 */
/*
 * DO NOT EDIT: automatically built by dist/api_err.py.
 * Error return section: BEGIN
 */
/*!
 * Conflict between concurrent operations.
 * This error is generated when an operation cannot be completed due to a
 * conflict with concurrent operations.  The operation may be retried; if a
 * transaction is in progress, it should be rolled back and the operation
 * retried in a new transaction.
 */
#define	WT_ROLLBACK	(-31800)
/*!
 * Attempt to insert an existing key.
 * This error is generated when the application attempts to insert a record with
 * the same key as an existing record without the 'overwrite' configuration to
 * WT_SESSION::open_cursor.
 */
#define	WT_DUPLICATE_KEY	(-31801)
/*!
 * Non-specific WiredTiger error.
 * This error is returned when an error is not covered by a specific error
 * return.
 */
#define	WT_ERROR	(-31802)
/*!
 * Item not found.
 * This error indicates an operation did not find a value to return.  This
 * includes cursor search and other operations where no record matched the
 * cursor's search key such as WT_CURSOR::update or WT_CURSOR::remove.
 */
#define	WT_NOTFOUND	(-31803)
/*!
 * WiredTiger library panic.
 * This error indicates an underlying problem that requires a database restart.
 * The application may exit immediately, no further WiredTiger calls are
 * required (and further calls will themselves immediately fail).
 */
#define	WT_PANIC	(-31804)
/*! @cond internal */
/*! Restart the operation (internal). */
#define	WT_RESTART	(-31805)
/*! @endcond */
/*!
 * Recovery must be run to continue.
 * This error is generated when wiredtiger_open is configured to return an error
 * if recovery is required to use the database.
 */
#define	WT_RUN_RECOVERY	(-31806)
/*!
 * Operation would overflow cache.
 * This error is only generated when wiredtiger_open is configured to run in-
 * memory, and an insert or update operation requires more than the configured
 * cache size to complete. The operation may be retried; if a transaction is in
 * progress, it should be rolled back and the operation retried in a new
 * transaction.
 */
#define	WT_CACHE_FULL	(-31807)
/*!
 * Conflict with a prepared update.
 * This error is generated when the application attempts to update an already
 * updated record which is in prepared state. An updated record will be in
 * prepared state, when the transaction that performed the update is in prepared
 * state.
 */
#define	WT_PREPARE_CONFLICT	(-31808)
/*!
 * Database corruption detected.
 * This error is generated when corruption is detected in an on-disk file.
 * During normal operations, this may occur in rare circumstances as a result of
 * a system crash. The application may choose to salvage the file or retry
 * wiredtiger_open with the 'salvage=true' configuration setting.
 */
#define	WT_TRY_SALVAGE	(-31809)
/*
 * Error return section: END
 * DO NOT EDIT: automatically built by dist/api_err.py.
 */
/*! @} */

#ifndef DOXYGEN
#define	WT_DEADLOCK	WT_ROLLBACK		/* Backward compatibility */
#endif

/*! @} */

/*!
 * @defgroup wt_ext WiredTiger Extension API
 * The functions and interfaces applications use to customize and extend the
 * behavior of WiredTiger.
 * @{
 */

/*******************************************
 * Forward structure declarations for the extension API
 *******************************************/
struct __wt_config_arg;	typedef struct __wt_config_arg WT_CONFIG_ARG;

/*!
 * The interface implemented by applications to provide custom ordering of
 * records.
 *
 * Applications register their implementation with WiredTiger by calling
 * WT_CONNECTION::add_collator.  See @ref custom_collators for more
 * information.
 *
 * @snippet ex_extending.c add collator nocase
 *
 * @snippet ex_extending.c add collator prefix10
 */
struct __wt_collator {
	/*!
	 * Callback to compare keys.
	 *
	 * @param[out] cmp set to -1 if <code>key1 < key2</code>,
	 * 	0 if <code>key1 == key2</code>,
	 * 	1 if <code>key1 > key2</code>.
	 * @returns zero for success, non-zero to indicate an error.
	 *
	 * @snippet ex_all.c Implement WT_COLLATOR
	 *
	 * @snippet ex_extending.c case insensitive comparator
	 *
	 * @snippet ex_extending.c n character comparator
	 */
	int (*compare)(WT_COLLATOR *collator, WT_SESSION *session,
	    const WT_ITEM *key1, const WT_ITEM *key2, int *cmp);

	/*!
	 * If non-NULL, this callback is called to customize the collator
	 * for each data source.  If the callback returns a non-NULL
	 * collator, that instance is used instead of this one for all
	 * comparisons.
	 */
	int (*customize)(WT_COLLATOR *collator, WT_SESSION *session,
	    const char *uri, WT_CONFIG_ITEM *passcfg, WT_COLLATOR **customp);

	/*!
	 * If non-NULL a callback performed when the data source is closed
	 * for customized extractors otherwise when the database is closed.
	 *
	 * The WT_COLLATOR::terminate callback is intended to allow cleanup,
	 * the handle will not be subsequently accessed by WiredTiger.
	 */
	int (*terminate)(WT_COLLATOR *collator, WT_SESSION *session);
};

/*!
 * The interface implemented by applications to provide custom compression.
 *
 * Compressors must implement the WT_COMPRESSOR interface: the
 * WT_COMPRESSOR::compress and WT_COMPRESSOR::decompress callbacks must be
 * specified, and WT_COMPRESSOR::pre_size is optional.  To build your own
 * compressor, use one of the compressors in \c ext/compressors as a template:
 * \c ext/nop_compress is a simple compressor that passes through data
 * unchanged, and is a reasonable starting point.
 *
 * Applications register their implementation with WiredTiger by calling
 * WT_CONNECTION::add_compressor.
 *
 * @snippet nop_compress.c WT_COMPRESSOR initialization structure
 * @snippet nop_compress.c WT_COMPRESSOR initialization function
 */
struct __wt_compressor {
	/*!
	 * Callback to compress a chunk of data.
	 *
	 * WT_COMPRESSOR::compress takes a source buffer and a destination
	 * buffer, by default of the same size.  If the callback can compress
	 * the buffer to a smaller size in the destination, it does so, sets
	 * the \c compression_failed return to 0 and returns 0.  If compression
	 * does not produce a smaller result, the callback sets the
	 * \c compression_failed return to 1 and returns 0. If another
	 * error occurs, it returns an errno or WiredTiger error code.
	 *
	 * On entry, \c src will point to memory, with the length of the memory
	 * in \c src_len.  After successful completion, the callback should
	 * return \c 0 and set \c result_lenp to the number of bytes required
	 * for the compressed representation.
	 *
	 * On entry, \c dst points to the destination buffer with a length
	 * of \c dst_len.  If the WT_COMPRESSOR::pre_size method is specified,
	 * the destination buffer will be at least the size returned by that
	 * method; otherwise, the destination buffer will be at least as large
	 * as the length of the data to compress.
	 *
	 * If compression would not shrink the data or the \c dst buffer is not
	 * large enough to hold the compressed data, the callback should set
	 * \c compression_failed to a non-zero value and return 0.
	 *
	 * @param[in] src the data to compress
	 * @param[in] src_len the length of the data to compress
	 * @param[in] dst the destination buffer
	 * @param[in] dst_len the length of the destination buffer
	 * @param[out] result_lenp the length of the compressed data
	 * @param[out] compression_failed non-zero if compression did not
	 * decrease the length of the data (compression may not have completed)
	 * @returns zero for success, non-zero to indicate an error.
	 *
	 * @snippet nop_compress.c WT_COMPRESSOR compress
	 */
	int (*compress)(WT_COMPRESSOR *compressor, WT_SESSION *session,
	    uint8_t *src, size_t src_len,
	    uint8_t *dst, size_t dst_len,
	    size_t *result_lenp, int *compression_failed);

	/*!
	 * Callback to decompress a chunk of data.
	 *
	 * WT_COMPRESSOR::decompress takes a source buffer and a destination
	 * buffer.  The contents are switched from \c compress: the
	 * source buffer is the compressed value, and the destination buffer is
	 * sized to be the original size.  If the callback successfully
	 * decompresses the source buffer to the destination buffer, it returns
	 * 0.  If an error occurs, it returns an errno or WiredTiger error code.
	 * The source buffer that WT_COMPRESSOR::decompress takes may have a
	 * size that is rounded up from the size originally produced by
	 * WT_COMPRESSOR::compress, with the remainder of the buffer set to
	 * zeroes. Most compressors do not care about this difference if the
	 * size to be decompressed can be implicitly discovered from the
	 * compressed data.  If your compressor cares, you may need to allocate
	 * space for, and store, the actual size in the compressed buffer.  See
	 * the source code for the included snappy compressor for an example.
	 *
	 * On entry, \c src will point to memory, with the length of the memory
	 * in \c src_len.  After successful completion, the callback should
	 * return \c 0 and set \c result_lenp to the number of bytes required
	 * for the decompressed representation.
	 *
	 * If the \c dst buffer is not big enough to hold the decompressed
	 * data, the callback should return an error.
	 *
	 * @param[in] src the data to decompress
	 * @param[in] src_len the length of the data to decompress
	 * @param[in] dst the destination buffer
	 * @param[in] dst_len the length of the destination buffer
	 * @param[out] result_lenp the length of the decompressed data
	 * @returns zero for success, non-zero to indicate an error.
	 *
	 * @snippet nop_compress.c WT_COMPRESSOR decompress
	 */
	int (*decompress)(WT_COMPRESSOR *compressor, WT_SESSION *session,
	    uint8_t *src, size_t src_len,
	    uint8_t *dst, size_t dst_len,
	    size_t *result_lenp);

	/*!
	 * Callback to size a destination buffer for compression
	 *
	 * WT_COMPRESSOR::pre_size is an optional callback that, given the
	 * source buffer and size, produces the size of the destination buffer
	 * to be given to WT_COMPRESSOR::compress.  This is useful for
	 * compressors that assume that the output buffer is sized for the
	 * worst case and thus no overrun checks are made.  If your compressor
	 * works like this, WT_COMPRESSOR::pre_size will need to be defined.
	 * See the source code for the snappy compressor for an example.
	 * However, if your compressor detects and avoids overruns against its
	 * target buffer, you will not need to define WT_COMPRESSOR::pre_size.
	 * When WT_COMPRESSOR::pre_size is set to NULL, the destination buffer
	 * is sized the same as the source buffer.  This is always sufficient,
	 * since a compression result that is larger than the source buffer is
	 * discarded by WiredTiger.
	 *
	 * If not NULL, this callback is called before each call to
	 * WT_COMPRESSOR::compress to determine the size of the destination
	 * buffer to provide.  If the callback is NULL, the destination
	 * buffer will be the same size as the source buffer.
	 *
	 * The callback should set \c result_lenp to a suitable buffer size
	 * for compression, typically the maximum length required by
	 * WT_COMPRESSOR::compress.
	 *
	 * This callback function is for compressors that require an output
	 * buffer larger than the source buffer (for example, that do not
	 * check for buffer overflow during compression).
	 *
	 * @param[in] src the data to compress
	 * @param[in] src_len the length of the data to compress
	 * @param[out] result_lenp the required destination buffer size
	 * @returns zero for success, non-zero to indicate an error.
	 *
	 * @snippet nop_compress.c WT_COMPRESSOR presize
	 */
	int (*pre_size)(WT_COMPRESSOR *compressor, WT_SESSION *session,
	    uint8_t *src, size_t src_len, size_t *result_lenp);

	/*!
	 * If non-NULL, a callback performed when the database is closed.
	 *
	 * The WT_COMPRESSOR::terminate callback is intended to allow cleanup,
	 * the handle will not be subsequently accessed by WiredTiger.
	 *
	 * @snippet nop_compress.c WT_COMPRESSOR terminate
	 */
	int (*terminate)(WT_COMPRESSOR *compressor, WT_SESSION *session);
};

/*!
 * Applications can extend WiredTiger by providing new implementations of the
 * WT_DATA_SOURCE class.  Each data source supports a different URI scheme for
 * data sources to WT_SESSION::create, WT_SESSION::open_cursor and related
 * methods.  See @ref custom_data_sources for more information.
 *
 * <b>Thread safety:</b> WiredTiger may invoke methods on the WT_DATA_SOURCE
 * interface from multiple threads concurrently.  It is the responsibility of
 * the implementation to protect any shared data.
 *
 * Applications register their implementation with WiredTiger by calling
 * WT_CONNECTION::add_data_source.
 *
 * @snippet ex_data_source.c WT_DATA_SOURCE register
 */
struct __wt_data_source {
	/*!
	 * Callback to alter an object.
	 *
	 * @snippet ex_data_source.c WT_DATA_SOURCE alter
	 */
	int (*alter)(WT_DATA_SOURCE *dsrc, WT_SESSION *session,
	    const char *uri, WT_CONFIG_ARG *config);

	/*!
	 * Callback to create a new object.
	 *
	 * @snippet ex_data_source.c WT_DATA_SOURCE create
	 */
	int (*create)(WT_DATA_SOURCE *dsrc, WT_SESSION *session,
	    const char *uri, WT_CONFIG_ARG *config);

	/*!
	 * Callback to compact an object.
	 *
	 * @snippet ex_data_source.c WT_DATA_SOURCE compact
	 */
	int (*compact)(WT_DATA_SOURCE *dsrc, WT_SESSION *session,
	    const char *uri, WT_CONFIG_ARG *config);

	/*!
	 * Callback to drop an object.
	 *
	 * @snippet ex_data_source.c WT_DATA_SOURCE drop
	 */
	int (*drop)(WT_DATA_SOURCE *dsrc, WT_SESSION *session,
	    const char *uri, WT_CONFIG_ARG *config);

	/*!
	 * Callback to initialize a cursor.
	 *
	 * @snippet ex_data_source.c WT_DATA_SOURCE open_cursor
	 */
	int (*open_cursor)(WT_DATA_SOURCE *dsrc, WT_SESSION *session,
	    const char *uri, WT_CONFIG_ARG *config, WT_CURSOR **new_cursor);

	/*!
	 * Callback to rename an object.
	 *
	 * @snippet ex_data_source.c WT_DATA_SOURCE rename
	 */
	int (*rename)(WT_DATA_SOURCE *dsrc, WT_SESSION *session,
	    const char *uri, const char *newuri, WT_CONFIG_ARG *config);

	/*!
	 * Callback to salvage an object.
	 *
	 * @snippet ex_data_source.c WT_DATA_SOURCE salvage
	 */
	int (*salvage)(WT_DATA_SOURCE *dsrc, WT_SESSION *session,
	    const char *uri, WT_CONFIG_ARG *config);

	/*!
	 * Callback to get the size of an object.
	 *
	 * @snippet ex_data_source.c WT_DATA_SOURCE size
	 */
	int (*size)(WT_DATA_SOURCE *dsrc, WT_SESSION *session,
	    const char *uri, wt_off_t *size);

	/*!
	 * Callback to truncate an object.
	 *
	 * @snippet ex_data_source.c WT_DATA_SOURCE truncate
	 */
	int (*truncate)(WT_DATA_SOURCE *dsrc, WT_SESSION *session,
	    const char *uri, WT_CONFIG_ARG *config);

	/*!
	 * Callback to truncate a range of an object.
	 *
	 * @snippet ex_data_source.c WT_DATA_SOURCE range truncate
	 */
	int (*range_truncate)(WT_DATA_SOURCE *dsrc, WT_SESSION *session,
	    WT_CURSOR *start, WT_CURSOR *stop);

	/*!
	 * Callback to verify an object.
	 *
	 * @snippet ex_data_source.c WT_DATA_SOURCE verify
	 */
	int (*verify)(WT_DATA_SOURCE *dsrc, WT_SESSION *session,
	    const char *uri, WT_CONFIG_ARG *config);

	/*!
	 * Callback to checkpoint the database.
	 *
	 * @snippet ex_data_source.c WT_DATA_SOURCE checkpoint
	 */
	int (*checkpoint)(
	    WT_DATA_SOURCE *dsrc, WT_SESSION *session, WT_CONFIG_ARG *config);

	/*!
	 * If non-NULL, a callback performed when the database is closed.
	 *
	 * The WT_DATA_SOURCE::terminate callback is intended to allow cleanup,
	 * the handle will not be subsequently accessed by WiredTiger.
	 *
	 * @snippet ex_data_source.c WT_DATA_SOURCE terminate
	 */
	int (*terminate)(WT_DATA_SOURCE *dsrc, WT_SESSION *session);

	/*!
	 * If non-NULL, a callback performed before an LSM merge.
	 *
	 * @param[in] source a cursor configured with the data being merged
	 * @param[in] dest a cursor on the new object being filled by the merge
	 *
	 * @snippet ex_data_source.c WT_DATA_SOURCE lsm_pre_merge
	 */
	int (*lsm_pre_merge)(
	    WT_DATA_SOURCE *dsrc, WT_CURSOR *source, WT_CURSOR *dest);
};

/*!
 * The interface implemented by applications to provide custom encryption.
 *
 * Encryptors must implement the WT_ENCRYPTOR interface: the
 * WT_ENCRYPTOR::encrypt, WT_ENCRYPTOR::decrypt and WT_ENCRYPTOR::sizing
 * callbacks must be specified, WT_ENCRYPTOR::customize and
 * WT_ENCRYPTOR::terminate are optional.  To build your own encryptor, use
 * one of the encryptors in \c ext/encryptors as a template:
 * \c ext/encryptors/nop_encrypt is a simple encryptor that passes through
 * data unchanged, and is a reasonable starting point;
 * \c ext/encryptors/rotn_encrypt is an encryptor implementing
 * a simple rotation cipher, it shows the use of \c keyid, \c secretkey,
 * and implements the WT_ENCRYPTOR::customize and
 * WT_ENCRYPTOR::terminate callbacks.
 *
 * Applications register their implementation with WiredTiger by calling
 * WT_CONNECTION::add_encryptor.
 *
 * @snippet nop_encrypt.c WT_ENCRYPTOR initialization structure
 * @snippet nop_encrypt.c WT_ENCRYPTOR initialization function
 */
struct __wt_encryptor {
	/*!
	 * Callback to encrypt a chunk of data.
	 *
	 * WT_ENCRYPTOR::encrypt takes a source buffer and a destination
	 * buffer.  The callback encrypts the source buffer (plain text)
	 * into the destination buffer.
	 *
	 * On entry, \c src will point to memory, with the length of the memory
	 * in \c src_len.  After successful completion, the callback should
	 * return \c 0 and set \c result_lenp to the number of bytes required
	 * for the encrypted representation.
	 *
	 * On entry, \c dst points to the destination buffer with a length
	 * of \c dst_len.  The destination buffer will be at least src_len
	 * plus the size returned by that WT_ENCRYPT::sizing.
	 *
	 * This callback cannot be NULL.
	 *
	 * @param[in] src the data to encrypt
	 * @param[in] src_len the length of the data to encrypt
	 * @param[in] dst the destination buffer
	 * @param[in] dst_len the length of the destination buffer
	 * @param[out] result_lenp the length of the encrypted data
	 * @returns zero for success, non-zero to indicate an error.
	 *
	 * @snippet nop_encrypt.c WT_ENCRYPTOR encrypt
	 */
	int (*encrypt)(WT_ENCRYPTOR *encryptor, WT_SESSION *session,
	    uint8_t *src, size_t src_len,
	    uint8_t *dst, size_t dst_len,
	    size_t *result_lenp);

	/*!
	 * Callback to decrypt a chunk of data.
	 *
	 * WT_ENCRYPTOR::decrypt takes a source buffer and a destination
	 * buffer.  The contents are switched from \c encrypt: the
	 * source buffer is the encrypted value, and the destination buffer is
	 * sized to be the original size.  If the callback successfully
	 * decrypts the source buffer to the destination buffer, it returns
	 * 0.  If an error occurs, it returns an errno or WiredTiger error code.
	 *
	 * On entry, \c src will point to memory, with the length of the memory
	 * in \c src_len.  After successful completion, the callback should
	 * return \c 0 and set \c result_lenp to the number of bytes required
	 * for the decrypted representation.
	 *
	 * If the \c dst buffer is not big enough to hold the decrypted
	 * data, the callback should return an error.
	 *
	 * This callback cannot be NULL.
	 *
	 * @param[in] src the data to decrypt
	 * @param[in] src_len the length of the data to decrypt
	 * @param[in] dst the destination buffer
	 * @param[in] dst_len the length of the destination buffer
	 * @param[out] result_lenp the length of the decrypted data
	 * @returns zero for success, non-zero to indicate an error.
	 *
	 * @snippet nop_encrypt.c WT_ENCRYPTOR decrypt
	 */
	int (*decrypt)(WT_ENCRYPTOR *encryptor, WT_SESSION *session,
	    uint8_t *src, size_t src_len,
	    uint8_t *dst, size_t dst_len,
	    size_t *result_lenp);

	/*!
	 * Callback to size a destination buffer for encryption.
	 *
	 * WT_ENCRYPTOR::sizing is an callback that returns the number
	 * of additional bytes that is needed when encrypting a
	 * text buffer.  This is always necessary, since encryptors
	 * typically generate encrypted text that is larger than the
	 * plain text input. Without such a call, WiredTiger would
	 * have no way to know the worst case for the encrypted buffer size.
	 * The WiredTiger encryption infrastructure assumes that
	 * buffer sizing is not dependent on the number of bytes
	 * of input, that there is a one to one relationship in number
	 * of bytes needed between input and output.
	 *
	 * This callback cannot be NULL.
	 *
	 * The callback should set \c expansion_constantp to the additional
	 * number of bytes needed.
	 *
	 * @param[out] expansion_constantp the additional number of bytes needed
	 *    when encrypting.
	 * @returns zero for success, non-zero to indicate an error.
	 *
	 * @snippet nop_encrypt.c WT_ENCRYPTOR sizing
	 */
	int (*sizing)(WT_ENCRYPTOR *encryptor, WT_SESSION *session,
	    size_t *expansion_constantp);

	/*!
	 * If non-NULL, this callback is called to customize the encryptor.
	 * The customize function is called whenever a keyid is used for the
	 * first time with this encryptor, whether it be in
	 * the ::wiredtiger_open call or the WT_SESSION::create
	 * call. This gives the algorithm an
	 * opportunity to retrieve and save keys in a customized encryptor.
	 * If the callback returns a non-NULL encryptor, that instance
	 * is used instead of this one for any callbacks.
	 *
	 * @param[in] encrypt_config the "encryption" portion of the
	 *    configuration from the wiredtiger_open or WT_SESSION::create call
	 * @param[out] customp the new modified encryptor, or NULL.
	 * @returns zero for success, non-zero to indicate an error.
	 */
	int (*customize)(WT_ENCRYPTOR *encryptor, WT_SESSION *session,
	    WT_CONFIG_ARG *encrypt_config, WT_ENCRYPTOR **customp);

	/*!
	 * If non-NULL, a callback performed when the database is closed.
	 * It is called for each encryptor that was added using
	 * WT_CONNECTION::add_encryptor or returned by the
	 * WT_ENCRYPTOR::customize callback.
	 *
	 * The WT_ENCRYPTOR::terminate callback is intended to allow cleanup,
	 * the handle will not be subsequently accessed by WiredTiger.
	 *
	 * @snippet nop_encrypt.c WT_ENCRYPTOR terminate
	 */
	int (*terminate)(WT_ENCRYPTOR *encryptor, WT_SESSION *session);
};

/*!
 * The interface implemented by applications to provide custom extraction of
 * index keys or column group values.
 *
 * Applications register implementations with WiredTiger by calling
 * WT_CONNECTION::add_extractor.  See @ref custom_extractors for more
 * information.
 *
 * @snippet ex_all.c WT_EXTRACTOR register
 */
struct __wt_extractor {
	/*!
	 * Callback to extract a value for an index or column group.
	 *
	 * @errors
	 *
	 * @snippet ex_all.c WT_EXTRACTOR
	 *
	 * @param extractor the WT_EXTRACTOR implementation
	 * @param session the current WiredTiger session
	 * @param key the table key in raw format, see @ref cursor_raw for
	 *	details
	 * @param value the table value in raw format, see @ref cursor_raw for
	 *	details
	 * @param[out] result_cursor the method should call WT_CURSOR::set_key
	 *	and WT_CURSOR::insert on this cursor to return a key.  The \c
	 *	key_format of the cursor will match that passed to
	 *	WT_SESSION::create for the index.  Multiple index keys can be
	 *	created for each record by calling WT_CURSOR::insert multiple
	 *	times.
	 */
	int (*extract)(WT_EXTRACTOR *extractor, WT_SESSION *session,
	    const WT_ITEM *key, const WT_ITEM *value,
	    WT_CURSOR *result_cursor);

	/*!
	 * If non-NULL, this callback is called to customize the extractor for
	 * each index.  If the callback returns a non-NULL extractor, that
	 * instance is used instead of this one for all comparisons.
	 */
	int (*customize)(WT_EXTRACTOR *extractor, WT_SESSION *session,
	    const char *uri, WT_CONFIG_ITEM *appcfg, WT_EXTRACTOR **customp);

	/*!
	 * If non-NULL a callback performed when the index or column group
	 * is closed for customized extractors otherwise when the database
	 * is closed.
	 *
	 * The WT_EXTRACTOR::terminate callback is intended to allow cleanup,
	 * the handle will not be subsequently accessed by WiredTiger.
	 */
	int (*terminate)(WT_EXTRACTOR *extractor, WT_SESSION *session);
};

#if !defined(SWIG)
/*! WT_FILE_SYSTEM::open_file file types */
typedef enum {
	WT_FS_OPEN_FILE_TYPE_CHECKPOINT,/*!< open a data file checkpoint */
	WT_FS_OPEN_FILE_TYPE_DATA,	/*!< open a data file */
	WT_FS_OPEN_FILE_TYPE_DIRECTORY,	/*!< open a directory */
	WT_FS_OPEN_FILE_TYPE_LOG,	/*!< open a log file */
	WT_FS_OPEN_FILE_TYPE_REGULAR	/*!< open a regular file */
} WT_FS_OPEN_FILE_TYPE;

#ifdef DOXYGEN
/*! WT_FILE_SYSTEM::open_file flags: random access pattern */
#define	WT_FS_OPEN_ACCESS_RAND	0x0
/*! WT_FILE_SYSTEM::open_file flags: sequential access pattern */
#define	WT_FS_OPEN_ACCESS_SEQ	0x0
/*! WT_FILE_SYSTEM::open_file flags: create if does not exist */
#define	WT_FS_OPEN_CREATE	0x0
/*! WT_FILE_SYSTEM::open_file flags: direct I/O requested */
#define	WT_FS_OPEN_DIRECTIO	0x0
/*! WT_FILE_SYSTEM::open_file flags: file creation must be durable */
#define	WT_FS_OPEN_DURABLE	0x0
/*!
 * WT_FILE_SYSTEM::open_file flags: return EBUSY if exclusive use not available
 */
#define	WT_FS_OPEN_EXCLUSIVE	0x0
/*! WT_FILE_SYSTEM::open_file flags: open is read-only */
#define	WT_FS_OPEN_READONLY	0x0

/*!
 * WT_FILE_SYSTEM::remove or WT_FILE_SYSTEM::rename flags: the remove or rename
 * operation must be durable
 */
#define	WT_FS_DURABLE		0x0
#else
/* AUTOMATIC FLAG VALUE GENERATION START */
#define	WT_FS_OPEN_ACCESS_RAND	0x01u
#define	WT_FS_OPEN_ACCESS_SEQ	0x02u
#define	WT_FS_OPEN_CREATE	0x04u
#define	WT_FS_OPEN_DIRECTIO	0x08u
#define	WT_FS_OPEN_DURABLE	0x10u
#define	WT_FS_OPEN_EXCLUSIVE	0x20u
#define	WT_FS_OPEN_FIXED	0x40u	/* Path not home relative (internal) */
#define	WT_FS_OPEN_READONLY	0x80u
/* AUTOMATIC FLAG VALUE GENERATION STOP */

/* AUTOMATIC FLAG VALUE GENERATION START */
#define	WT_FS_DURABLE		0x1u
/* AUTOMATIC FLAG VALUE GENERATION STOP */
#endif

/*!
 * The interface implemented by applications to provide a custom file system
 * implementation.
 *
 * <b>Thread safety:</b> WiredTiger may invoke methods on the WT_FILE_SYSTEM
 * interface from multiple threads concurrently. It is the responsibility of
 * the implementation to protect any shared data.
 *
 * Applications register implementations with WiredTiger by calling
 * WT_CONNECTION::add_file_system.  See @ref custom_file_systems for more
 * information.
 *
 * @snippet ex_file_system.c WT_FILE_SYSTEM register
 */
struct __wt_file_system {
	/*!
	 * Return a list of file names for the named directory.
	 *
	 * @errors
	 *
	 * @param file_system the WT_FILE_SYSTEM
	 * @param session the current WiredTiger session
	 * @param directory the name of the directory
	 * @param prefix if not NULL, only files with names matching the prefix
	 *    are returned
	 * @param[out] dirlist the method returns an allocated array of
	 *    individually allocated strings, one for each entry in the
	 *    directory.
	 * @param[out] countp the number of entries returned
	 */
	int (*fs_directory_list)(WT_FILE_SYSTEM *file_system,
	    WT_SESSION *session, const char *directory, const char *prefix,
	    char ***dirlist, uint32_t *countp);

#if !defined(DOXYGEN)
	/*
	 * Return a single file name for the named directory.
	 */
	int (*fs_directory_list_single)(WT_FILE_SYSTEM *file_system,
	    WT_SESSION *session, const char *directory, const char *prefix,
	    char ***dirlist, uint32_t *countp);
#endif

	/*!
	 * Free memory allocated by WT_FILE_SYSTEM::directory_list.
	 *
	 * @errors
	 *
	 * @param file_system the WT_FILE_SYSTEM
	 * @param session the current WiredTiger session
	 * @param dirlist array returned by WT_FILE_SYSTEM::directory_list
	 * @param count count returned by WT_FILE_SYSTEM::directory_list
	 */
	int (*fs_directory_list_free)(WT_FILE_SYSTEM *file_system,
	    WT_SESSION *session, char **dirlist, uint32_t count);

	/*!
	 * Return if the named file system object exists.
	 *
	 * @errors
	 *
	 * @param file_system the WT_FILE_SYSTEM
	 * @param session the current WiredTiger session
	 * @param name the name of the file
	 * @param[out] existp If the named file system object exists
	 */
	int (*fs_exist)(WT_FILE_SYSTEM *file_system,
	    WT_SESSION *session, const char *name, bool *existp);

	/*!
	 * Open a handle for a named file system object
	 *
	 * The method should return ENOENT if the file is not being created and
	 * does not exist.
	 *
	 * The method should return EACCES if the file cannot be opened in the
	 * requested mode (for example, a file opened for writing in a readonly
	 * file system).
	 *
	 * The method should return EBUSY if ::WT_FS_OPEN_EXCLUSIVE is set and
	 * the file is in use.
	 *
	 * @errors
	 *
	 * @param file_system the WT_FILE_SYSTEM
	 * @param session the current WiredTiger session
	 * @param name the name of the file system object
	 * @param file_type the type of the file
	 *    The file type is provided to allow optimization for different file
	 *    access patterns.
	 * @param flags flags indicating how to open the file, one or more of
	 *    ::WT_FS_OPEN_CREATE, ::WT_FS_OPEN_DIRECTIO, ::WT_FS_OPEN_DURABLE,
	 *    ::WT_FS_OPEN_EXCLUSIVE or ::WT_FS_OPEN_READONLY.
	 * @param[out] file_handlep the handle to the newly opened file. File
	 *    system implementations must allocate memory for the handle and
	 *    the WT_FILE_HANDLE::name field, and fill in the WT_FILE_HANDLE::
	 *    fields. Applications wanting to associate private information
	 *    with the WT_FILE_HANDLE:: structure should declare and allocate
	 *    their own structure as a superset of a WT_FILE_HANDLE:: structure.
	 */
	int (*fs_open_file)(WT_FILE_SYSTEM *file_system, WT_SESSION *session,
	    const char *name, WT_FS_OPEN_FILE_TYPE file_type, uint32_t flags,
	    WT_FILE_HANDLE **file_handlep);

	/*!
	 * Remove a named file system object
	 *
	 * This method is not required for readonly file systems and should be
	 * set to NULL when not required by the file system.
	 *
	 * @errors
	 *
	 * @param file_system the WT_FILE_SYSTEM
	 * @param session the current WiredTiger session
	 * @param name the name of the file system object
	 * @param durable if the operation requires durability
	 * @param flags 0 or ::WT_FS_DURABLE
	 */
	int (*fs_remove)(WT_FILE_SYSTEM *file_system,
	    WT_SESSION *session, const char *name, uint32_t flags);

	/*!
	 * Rename a named file system object
	 *
	 * This method is not required for readonly file systems and should be
	 * set to NULL when not required by the file system.
	 *
	 * @errors
	 *
	 * @param file_system the WT_FILE_SYSTEM
	 * @param session the current WiredTiger session
	 * @param from the original name of the object
	 * @param to the new name for the object
	 * @param flags 0 or ::WT_FS_DURABLE
	 */
	int (*fs_rename)(WT_FILE_SYSTEM *file_system, WT_SESSION *session,
	    const char *from, const char *to, uint32_t flags);

	/*!
	 * Return the size of a named file system object
	 *
	 * @errors
	 *
	 * @param file_system the WT_FILE_SYSTEM
	 * @param session the current WiredTiger session
	 * @param name the name of the file system object
	 * @param[out] sizep the size of the file system entry
	 */
	int (*fs_size)(WT_FILE_SYSTEM *file_system,
	    WT_SESSION *session, const char *name, wt_off_t *sizep);

	/*!
	 * A callback performed when the file system is closed and will no
	 * longer be accessed by the WiredTiger database.
	 *
	 * This method is not required and should be set to NULL when not
	 * required by the file system.
	 *
	 * The WT_FILE_SYSTEM::terminate callback is intended to allow cleanup,
	 * the handle will not be subsequently accessed by WiredTiger.
	 */
	int (*terminate)(WT_FILE_SYSTEM *file_system, WT_SESSION *session);
};

/*! WT_FILE_HANDLE::fadvise flags: no longer need */
#define	WT_FILE_HANDLE_DONTNEED	1
/*! WT_FILE_HANDLE::fadvise flags: will need */
#define	WT_FILE_HANDLE_WILLNEED	2

/*!
 * A file handle implementation returned by WT_FILE_SYSTEM::open_file.
 *
 * <b>Thread safety:</b> Unless explicitly stated otherwise, WiredTiger may
 * invoke methods on the WT_FILE_HANDLE interface from multiple threads
 * concurrently. It is the responsibility of the implementation to protect
 * any shared data.
 *
 * See @ref custom_file_systems for more information.
 */
struct __wt_file_handle {
	/*!
	 * The enclosing file system, set by WT_FILE_SYSTEM::open_file.
	 */
	WT_FILE_SYSTEM *file_system;

	/*!
	 * The name of the file, set by WT_FILE_SYSTEM::open_file.
	 */
	char *name;

	/*!
	 * Close a file handle, the handle will not be further accessed by
	 * WiredTiger.
	 *
	 * @errors
	 *
	 * @param file_handle the WT_FILE_HANDLE
	 * @param session the current WiredTiger session
	 */
	int (*close)(WT_FILE_HANDLE *file_handle, WT_SESSION *session);

	/*!
	 * Indicate expected future use of file ranges, based on the POSIX
	 * 1003.1 standard fadvise.
	 *
	 * This method is not required, and should be set to NULL when not
	 * supported by the file.
	 *
	 * @errors
	 *
	 * @param file_handle the WT_FILE_HANDLE
	 * @param session the current WiredTiger session
	 * @param offset the file offset
	 * @param len the size of the advisory
	 * @param advice one of ::WT_FILE_HANDLE_WILLNEED or
	 *    ::WT_FILE_HANDLE_DONTNEED.
	 */
	int (*fh_advise)(WT_FILE_HANDLE *file_handle,
	    WT_SESSION *session, wt_off_t offset, wt_off_t len, int advice);

	/*!
	 * Extend the file.
	 *
	 * This method is not required, and should be set to NULL when not
	 * supported by the file.
	 *
	 * Any allocated disk space must read as 0 bytes, and no existing file
	 * data may change. Allocating all necessary underlying storage (not
	 * changing just the file's metadata), is likely to result in increased
	 * performance.
	 *
	 * This method is not called by multiple threads concurrently (on the
	 * same file handle). If the file handle's extension method supports
	 * concurrent calls, set the WT_FILE_HANDLE::fh_extend_nolock method
	 * instead. See @ref custom_file_systems for more information.
	 *
	 * @errors
	 *
	 * @param file_handle the WT_FILE_HANDLE
	 * @param session the current WiredTiger session
	 * @param offset desired file size after extension
	 */
	int (*fh_extend)(
	    WT_FILE_HANDLE *file_handle, WT_SESSION *session, wt_off_t offset);

	/*!
	 * Extend the file.
	 *
	 * This method is not required, and should be set to NULL when not
	 * supported by the file.
	 *
	 * Any allocated disk space must read as 0 bytes, and no existing file
	 * data may change. Allocating all necessary underlying storage (not
	 * only changing the file's metadata), is likely to result in increased
	 * performance.
	 *
	 * This method may be called by multiple threads concurrently (on the
	 * same file handle). If the file handle's extension method does not
	 * support concurrent calls, set the WT_FILE_HANDLE::fh_extend method
	 * instead. See @ref custom_file_systems for more information.
	 *
	 * @errors
	 *
	 * @param file_handle the WT_FILE_HANDLE
	 * @param session the current WiredTiger session
	 * @param offset desired file size after extension
	 */
	int (*fh_extend_nolock)(
	    WT_FILE_HANDLE *file_handle, WT_SESSION *session, wt_off_t offset);

	/*!
	 * Lock/unlock a file from the perspective of other processes running
	 * in the system, where necessary.
	 *
	 * @errors
	 *
	 * @param file_handle the WT_FILE_HANDLE
	 * @param session the current WiredTiger session
	 * @param lock whether to lock or unlock
	 */
	int (*fh_lock)(
	    WT_FILE_HANDLE *file_handle, WT_SESSION *session, bool lock);

	/*!
	 * Map a file into memory, based on the POSIX 1003.1 standard mmap.
	 *
	 * This method is not required, and should be set to NULL when not
	 * supported by the file.
	 *
	 * @errors
	 *
	 * @param file_handle the WT_FILE_HANDLE
	 * @param session the current WiredTiger session
	 * @param[out] mapped_regionp a reference to a memory location into
	 *    which should be stored a pointer to the start of the mapped region
	 * @param[out] lengthp a reference to a memory location into which
	 *    should be stored the length of the region
	 * @param[out] mapped_cookiep a reference to a memory location into
	 *    which can be optionally stored a pointer to an opaque cookie
	 *    which is subsequently passed to WT_FILE_HANDLE::unmap.
	 */
	int (*fh_map)(WT_FILE_HANDLE *file_handle, WT_SESSION *session,
	    void *mapped_regionp, size_t *lengthp, void *mapped_cookiep);

	/*!
	 * Unmap part of a memory mapped file, based on the POSIX 1003.1
	 * standard madvise.
	 *
	 * This method is not required, and should be set to NULL when not
	 * supported by the file.
	 *
	 * @errors
	 *
	 * @param file_handle the WT_FILE_HANDLE
	 * @param session the current WiredTiger session
	 * @param map a location in the mapped region unlikely to be used in the
	 *    near future
	 * @param length the length of the mapped region to discard
	 * @param mapped_cookie any cookie set by the WT_FILE_HANDLE::map method
	 */
	int (*fh_map_discard)(WT_FILE_HANDLE *file_handle,
	    WT_SESSION *session, void *map, size_t length, void *mapped_cookie);

	/*!
	 * Preload part of a memory mapped file, based on the POSIX 1003.1
	 * standard madvise.
	 *
	 * This method is not required, and should be set to NULL when not
	 * supported by the file.
	 *
	 * @errors
	 *
	 * @param file_handle the WT_FILE_HANDLE
	 * @param session the current WiredTiger session
	 * @param map a location in the mapped region likely to be used in the
	 *    near future
	 * @param length the size of the mapped region to preload
	 * @param mapped_cookie any cookie set by the WT_FILE_HANDLE::map method
	 */
	int (*fh_map_preload)(WT_FILE_HANDLE *file_handle, WT_SESSION *session,
	    const void *map, size_t length, void *mapped_cookie);

	/*!
	 * Unmap a memory mapped file, based on the POSIX 1003.1 standard
	 * munmap.
	 *
	 * This method is only required if a valid implementation of map is
	 * provided by the file, and should be set to NULL otherwise.
	 *
	 * @errors
	 *
	 * @param file_handle the WT_FILE_HANDLE
	 * @param session the current WiredTiger session
	 * @param mapped_region a pointer to the start of the mapped region
	 * @param length the length of the mapped region
	 * @param mapped_cookie any cookie set by the WT_FILE_HANDLE::map method
	 */
	int (*fh_unmap)(WT_FILE_HANDLE *file_handle, WT_SESSION *session,
	    void *mapped_region, size_t length, void *mapped_cookie);

	/*!
	 * Read from a file, based on the POSIX 1003.1 standard pread.
	 *
	 * @errors
	 *
	 * @param file_handle the WT_FILE_HANDLE
	 * @param session the current WiredTiger session
	 * @param offset the offset in the file to start reading from
	 * @param len the amount to read
	 * @param[out] buf buffer to hold the content read from file
	 */
	int (*fh_read)(WT_FILE_HANDLE *file_handle,
	    WT_SESSION *session, wt_off_t offset, size_t len, void *buf);

	/*!
	 * Return the size of a file.
	 *
	 * @errors
	 *
	 * @param file_handle the WT_FILE_HANDLE
	 * @param session the current WiredTiger session
	 * @param sizep the size of the file
	 */
	int (*fh_size)(
	    WT_FILE_HANDLE *file_handle, WT_SESSION *session, wt_off_t *sizep);

	/*!
	 * Make outstanding file writes durable and do not return until writes
	 * are complete.
	 *
	 * This method is not required for read-only files, and should be set
	 * to NULL when not supported by the file.
	 *
	 * @errors
	 *
	 * @param file_handle the WT_FILE_HANDLE
	 * @param session the current WiredTiger session
	 */
	int (*fh_sync)(WT_FILE_HANDLE *file_handle, WT_SESSION *session);

	/*!
	 * Schedule the outstanding file writes required for durability and
	 * return immediately.
	 *
	 * This method is not required, and should be set to NULL when not
	 * supported by the file.
	 *
	 * @errors
	 *
	 * @param file_handle the WT_FILE_HANDLE
	 * @param session the current WiredTiger session
	 */
	int (*fh_sync_nowait)(WT_FILE_HANDLE *file_handle, WT_SESSION *session);

	/*!
	 * Truncate the file.
	 *
	 * This method is not required, and should be set to NULL when not
	 * supported by the file.
	 *
	 * This method is not called by multiple threads concurrently (on the
	 * same file handle).
	 *
	 * @errors
	 *
	 * @param file_handle the WT_FILE_HANDLE
	 * @param session the current WiredTiger session
	 * @param offset desired file size after truncate
	 */
	int (*fh_truncate)(
	    WT_FILE_HANDLE *file_handle, WT_SESSION *session, wt_off_t offset);

	/*!
	 * Write to a file, based on the POSIX 1003.1 standard pwrite.
	 *
	 * This method is not required for read-only files, and should be set
	 * to NULL when not supported by the file.
	 *
	 * @errors
	 *
	 * @param file_handle the WT_FILE_HANDLE
	 * @param session the current WiredTiger session
	 * @param offset offset at which to start writing
	 * @param length amount of data to write
	 * @param buf content to be written to the file
	 */
	int (*fh_write)(WT_FILE_HANDLE *file_handle, WT_SESSION *session,
	    wt_off_t offset, size_t length, const void *buf);
};
#endif /* !defined(SWIG) */

/*!
 * Entry point to an extension, called when the extension is loaded.
 *
 * @param connection the connection handle
 * @param config the config information passed to WT_CONNECTION::load_extension
 * @errors
 */
extern int wiredtiger_extension_init(
    WT_CONNECTION *connection, WT_CONFIG_ARG *config);

/*!
 * Optional cleanup function for an extension, called during
 * WT_CONNECTION::close.
 *
 * @param connection the connection handle
 * @errors
 */
extern int wiredtiger_extension_terminate(WT_CONNECTION *connection);

/*! @} */

/*!
 * @addtogroup wt
 * @{
 */
/*!
 * @name Incremental backup types
 * @anchor backup_types
 * @{
 */
/*! invalid type */
#define WT_BACKUP_INVALID	0
/*! whole file */
#define WT_BACKUP_FILE		1
/*! file range */
#define WT_BACKUP_RANGE		2
/*! @} */

/*!
 * @name Log record and operation types
 * @anchor log_types
 * @{
 */
/*
 * NOTE:  The values of these record types and operations must
 * never change because they're written into the log.  Append
 * any new records or operations to the appropriate set.
 */
/*! checkpoint */
#define	WT_LOGREC_CHECKPOINT	0
/*! transaction commit */
#define	WT_LOGREC_COMMIT	1
/*! file sync */
#define	WT_LOGREC_FILE_SYNC	2
/*! message */
#define	WT_LOGREC_MESSAGE	3
/*! system/internal record */
#define	WT_LOGREC_SYSTEM	4
/*! invalid operation */
#define	WT_LOGOP_INVALID	0
/*! column-store put */
#define	WT_LOGOP_COL_PUT	1
/*! column-store remove */
#define	WT_LOGOP_COL_REMOVE	2
/*! column-store truncate */
#define	WT_LOGOP_COL_TRUNCATE	3
/*! row-store put */
#define	WT_LOGOP_ROW_PUT	4
/*! row-store remove */
#define	WT_LOGOP_ROW_REMOVE	5
/*! row-store truncate */
#define	WT_LOGOP_ROW_TRUNCATE	6
/*! checkpoint start */
#define	WT_LOGOP_CHECKPOINT_START	7
/*! previous LSN */
#define	WT_LOGOP_PREV_LSN	8
/*! column-store modify */
#define	WT_LOGOP_COL_MODIFY	9
/*! row-store modify */
#define	WT_LOGOP_ROW_MODIFY	10
/*
 * NOTE: Diagnostic-only log operations should have values in
 * the ignore range.
 */
/*! Diagnostic: transaction timestamps */
#define	WT_LOGOP_TXN_TIMESTAMP	(WT_LOGOP_IGNORE | 11)
/*! @} */

/*******************************************
 * Statistic reference.
 *******************************************/
/*
 * DO NOT EDIT: automatically built by dist/stat.py.
 * Statistics section: BEGIN
 */

/*!
 * @name Connection statistics
 * @anchor statistics_keys
 * @anchor statistics_conn
 * Statistics are accessed through cursors with \c "statistics:" URIs.
 * Individual statistics can be queried through the cursor using the following
 * keys.  See @ref data_statistics for more information.
 * @{
 */
/*! LSM: application work units currently queued */
#define	WT_STAT_CONN_LSM_WORK_QUEUE_APP			1000
/*! LSM: merge work units currently queued */
#define	WT_STAT_CONN_LSM_WORK_QUEUE_MANAGER		1001
/*! LSM: rows merged in an LSM tree */
#define	WT_STAT_CONN_LSM_ROWS_MERGED			1002
/*! LSM: sleep for LSM checkpoint throttle */
#define	WT_STAT_CONN_LSM_CHECKPOINT_THROTTLE		1003
/*! LSM: sleep for LSM merge throttle */
#define	WT_STAT_CONN_LSM_MERGE_THROTTLE			1004
/*! LSM: switch work units currently queued */
#define	WT_STAT_CONN_LSM_WORK_QUEUE_SWITCH		1005
/*! LSM: tree maintenance operations discarded */
#define	WT_STAT_CONN_LSM_WORK_UNITS_DISCARDED		1006
/*! LSM: tree maintenance operations executed */
#define	WT_STAT_CONN_LSM_WORK_UNITS_DONE		1007
/*! LSM: tree maintenance operations scheduled */
#define	WT_STAT_CONN_LSM_WORK_UNITS_CREATED		1008
/*! LSM: tree queue hit maximum */
#define	WT_STAT_CONN_LSM_WORK_QUEUE_MAX			1009
/*! async: current work queue length */
#define	WT_STAT_CONN_ASYNC_CUR_QUEUE			1010
/*! async: maximum work queue length */
#define	WT_STAT_CONN_ASYNC_MAX_QUEUE			1011
/*! async: number of allocation state races */
#define	WT_STAT_CONN_ASYNC_ALLOC_RACE			1012
/*! async: number of flush calls */
#define	WT_STAT_CONN_ASYNC_FLUSH			1013
/*! async: number of operation slots viewed for allocation */
#define	WT_STAT_CONN_ASYNC_ALLOC_VIEW			1014
/*! async: number of times operation allocation failed */
#define	WT_STAT_CONN_ASYNC_FULL				1015
/*! async: number of times worker found no work */
#define	WT_STAT_CONN_ASYNC_NOWORK			1016
/*! async: total allocations */
#define	WT_STAT_CONN_ASYNC_OP_ALLOC			1017
/*! async: total compact calls */
#define	WT_STAT_CONN_ASYNC_OP_COMPACT			1018
/*! async: total insert calls */
#define	WT_STAT_CONN_ASYNC_OP_INSERT			1019
/*! async: total remove calls */
#define	WT_STAT_CONN_ASYNC_OP_REMOVE			1020
/*! async: total search calls */
#define	WT_STAT_CONN_ASYNC_OP_SEARCH			1021
/*! async: total update calls */
#define	WT_STAT_CONN_ASYNC_OP_UPDATE			1022
/*! block-manager: blocks pre-loaded */
#define	WT_STAT_CONN_BLOCK_PRELOAD			1023
/*! block-manager: blocks read */
#define	WT_STAT_CONN_BLOCK_READ				1024
/*! block-manager: blocks written */
#define	WT_STAT_CONN_BLOCK_WRITE			1025
/*! block-manager: bytes read */
#define	WT_STAT_CONN_BLOCK_BYTE_READ			1026
/*! block-manager: bytes read via memory map API */
#define	WT_STAT_CONN_BLOCK_BYTE_READ_MMAP		1027
/*! block-manager: bytes read via system call API */
#define	WT_STAT_CONN_BLOCK_BYTE_READ_SYSCALL		1028
/*! block-manager: bytes written */
#define	WT_STAT_CONN_BLOCK_BYTE_WRITE			1029
/*! block-manager: bytes written for checkpoint */
#define	WT_STAT_CONN_BLOCK_BYTE_WRITE_CHECKPOINT	1030
/*! block-manager: bytes written via memory map API */
#define	WT_STAT_CONN_BLOCK_BYTE_WRITE_MMAP		1031
/*! block-manager: bytes written via system call API */
#define	WT_STAT_CONN_BLOCK_BYTE_WRITE_SYSCALL		1032
/*! block-manager: mapped blocks read */
#define	WT_STAT_CONN_BLOCK_MAP_READ			1033
/*! block-manager: mapped bytes read */
#define	WT_STAT_CONN_BLOCK_BYTE_MAP_READ		1034
/*!
 * block-manager: number of times the file was remapped because it
 * changed size via fallocate or truncate
 */
#define	WT_STAT_CONN_BLOCK_REMAP_FILE_RESIZE		1035
/*! block-manager: number of times the region was remapped via write */
#define	WT_STAT_CONN_BLOCK_REMAP_FILE_WRITE		1036
/*! cache: application threads page read from disk to cache count */
#define	WT_STAT_CONN_CACHE_READ_APP_COUNT		1037
/*! cache: application threads page read from disk to cache time (usecs) */
#define	WT_STAT_CONN_CACHE_READ_APP_TIME		1038
/*! cache: application threads page write from cache to disk count */
#define	WT_STAT_CONN_CACHE_WRITE_APP_COUNT		1039
/*! cache: application threads page write from cache to disk time (usecs) */
#define	WT_STAT_CONN_CACHE_WRITE_APP_TIME		1040
/*! cache: bytes allocated for updates */
#define	WT_STAT_CONN_CACHE_BYTES_UPDATES		1041
/*! cache: bytes belonging to page images in the cache */
#define	WT_STAT_CONN_CACHE_BYTES_IMAGE			1042
/*! cache: bytes belonging to the history store table in the cache */
#define	WT_STAT_CONN_CACHE_BYTES_HS			1043
/*! cache: bytes currently in the cache */
#define	WT_STAT_CONN_CACHE_BYTES_INUSE			1044
/*! cache: bytes dirty in the cache cumulative */
#define	WT_STAT_CONN_CACHE_BYTES_DIRTY_TOTAL		1045
/*! cache: bytes not belonging to page images in the cache */
#define	WT_STAT_CONN_CACHE_BYTES_OTHER			1046
/*! cache: bytes read into cache */
#define	WT_STAT_CONN_CACHE_BYTES_READ			1047
/*! cache: bytes written from cache */
#define	WT_STAT_CONN_CACHE_BYTES_WRITE			1048
/*! cache: cache overflow score */
#define	WT_STAT_CONN_CACHE_LOOKASIDE_SCORE		1049
/*! cache: checkpoint blocked page eviction */
#define	WT_STAT_CONN_CACHE_EVICTION_CHECKPOINT		1050
/*! cache: eviction calls to get a page */
#define	WT_STAT_CONN_CACHE_EVICTION_GET_REF		1051
/*! cache: eviction calls to get a page found queue empty */
#define	WT_STAT_CONN_CACHE_EVICTION_GET_REF_EMPTY	1052
/*! cache: eviction calls to get a page found queue empty after locking */
#define	WT_STAT_CONN_CACHE_EVICTION_GET_REF_EMPTY2	1053
/*! cache: eviction currently operating in aggressive mode */
#define	WT_STAT_CONN_CACHE_EVICTION_AGGRESSIVE_SET	1054
/*! cache: eviction empty score */
#define	WT_STAT_CONN_CACHE_EVICTION_EMPTY_SCORE		1055
/*! cache: eviction passes of a file */
#define	WT_STAT_CONN_CACHE_EVICTION_WALK_PASSES		1056
/*! cache: eviction server candidate queue empty when topping up */
#define	WT_STAT_CONN_CACHE_EVICTION_QUEUE_EMPTY		1057
/*! cache: eviction server candidate queue not empty when topping up */
#define	WT_STAT_CONN_CACHE_EVICTION_QUEUE_NOT_EMPTY	1058
/*! cache: eviction server evicting pages */
#define	WT_STAT_CONN_CACHE_EVICTION_SERVER_EVICTING	1059
/*!
 * cache: eviction server slept, because we did not make progress with
 * eviction
 */
#define	WT_STAT_CONN_CACHE_EVICTION_SERVER_SLEPT	1060
/*! cache: eviction server unable to reach eviction goal */
#define	WT_STAT_CONN_CACHE_EVICTION_SLOW		1061
/*! cache: eviction server waiting for a leaf page */
#define	WT_STAT_CONN_CACHE_EVICTION_WALK_LEAF_NOTFOUND	1062
/*! cache: eviction state */
#define	WT_STAT_CONN_CACHE_EVICTION_STATE		1063
/*! cache: eviction walk target pages histogram - 0-9 */
#define	WT_STAT_CONN_CACHE_EVICTION_TARGET_PAGE_LT10	1064
/*! cache: eviction walk target pages histogram - 10-31 */
#define	WT_STAT_CONN_CACHE_EVICTION_TARGET_PAGE_LT32	1065
/*! cache: eviction walk target pages histogram - 128 and higher */
#define	WT_STAT_CONN_CACHE_EVICTION_TARGET_PAGE_GE128	1066
/*! cache: eviction walk target pages histogram - 32-63 */
#define	WT_STAT_CONN_CACHE_EVICTION_TARGET_PAGE_LT64	1067
/*! cache: eviction walk target pages histogram - 64-128 */
#define	WT_STAT_CONN_CACHE_EVICTION_TARGET_PAGE_LT128	1068
/*! cache: eviction walk target strategy both clean and dirty pages */
#define	WT_STAT_CONN_CACHE_EVICTION_TARGET_STRATEGY_BOTH_CLEAN_AND_DIRTY	1069
/*! cache: eviction walk target strategy only clean pages */
#define	WT_STAT_CONN_CACHE_EVICTION_TARGET_STRATEGY_CLEAN	1070
/*! cache: eviction walk target strategy only dirty pages */
#define	WT_STAT_CONN_CACHE_EVICTION_TARGET_STRATEGY_DIRTY	1071
/*! cache: eviction walks abandoned */
#define	WT_STAT_CONN_CACHE_EVICTION_WALKS_ABANDONED	1072
/*! cache: eviction walks gave up because they restarted their walk twice */
#define	WT_STAT_CONN_CACHE_EVICTION_WALKS_STOPPED	1073
/*!
 * cache: eviction walks gave up because they saw too many pages and
 * found no candidates
 */
#define	WT_STAT_CONN_CACHE_EVICTION_WALKS_GAVE_UP_NO_TARGETS	1074
/*!
 * cache: eviction walks gave up because they saw too many pages and
 * found too few candidates
 */
#define	WT_STAT_CONN_CACHE_EVICTION_WALKS_GAVE_UP_RATIO	1075
/*! cache: eviction walks reached end of tree */
#define	WT_STAT_CONN_CACHE_EVICTION_WALKS_ENDED		1076
/*! cache: eviction walks started from root of tree */
#define	WT_STAT_CONN_CACHE_EVICTION_WALK_FROM_ROOT	1077
/*! cache: eviction walks started from saved location in tree */
#define	WT_STAT_CONN_CACHE_EVICTION_WALK_SAVED_POS	1078
/*! cache: eviction worker thread active */
#define	WT_STAT_CONN_CACHE_EVICTION_ACTIVE_WORKERS	1079
/*! cache: eviction worker thread created */
#define	WT_STAT_CONN_CACHE_EVICTION_WORKER_CREATED	1080
/*! cache: eviction worker thread evicting pages */
#define	WT_STAT_CONN_CACHE_EVICTION_WORKER_EVICTING	1081
/*! cache: eviction worker thread removed */
#define	WT_STAT_CONN_CACHE_EVICTION_WORKER_REMOVED	1082
/*! cache: eviction worker thread stable number */
#define	WT_STAT_CONN_CACHE_EVICTION_STABLE_STATE_WORKERS	1083
/*! cache: files with active eviction walks */
#define	WT_STAT_CONN_CACHE_EVICTION_WALKS_ACTIVE	1084
/*! cache: files with new eviction walks started */
#define	WT_STAT_CONN_CACHE_EVICTION_WALKS_STARTED	1085
/*! cache: force re-tuning of eviction workers once in a while */
#define	WT_STAT_CONN_CACHE_EVICTION_FORCE_RETUNE	1086
/*!
 * cache: forced eviction - history store pages failed to evict while
 * session has history store cursor open
 */
#define	WT_STAT_CONN_CACHE_EVICTION_FORCE_HS_FAIL	1087
/*!
 * cache: forced eviction - history store pages selected while session
 * has history store cursor open
 */
#define	WT_STAT_CONN_CACHE_EVICTION_FORCE_HS		1088
/*!
 * cache: forced eviction - history store pages successfully evicted
 * while session has history store cursor open
 */
#define	WT_STAT_CONN_CACHE_EVICTION_FORCE_HS_SUCCESS	1089
/*! cache: forced eviction - pages evicted that were clean count */
#define	WT_STAT_CONN_CACHE_EVICTION_FORCE_CLEAN		1090
/*! cache: forced eviction - pages evicted that were clean time (usecs) */
#define	WT_STAT_CONN_CACHE_EVICTION_FORCE_CLEAN_TIME	1091
/*! cache: forced eviction - pages evicted that were dirty count */
#define	WT_STAT_CONN_CACHE_EVICTION_FORCE_DIRTY		1092
/*! cache: forced eviction - pages evicted that were dirty time (usecs) */
#define	WT_STAT_CONN_CACHE_EVICTION_FORCE_DIRTY_TIME	1093
/*!
 * cache: forced eviction - pages selected because of too many deleted
 * items count
 */
#define	WT_STAT_CONN_CACHE_EVICTION_FORCE_DELETE	1094
/*! cache: forced eviction - pages selected count */
#define	WT_STAT_CONN_CACHE_EVICTION_FORCE		1095
/*! cache: forced eviction - pages selected unable to be evicted count */
#define	WT_STAT_CONN_CACHE_EVICTION_FORCE_FAIL		1096
/*! cache: forced eviction - pages selected unable to be evicted time */
#define	WT_STAT_CONN_CACHE_EVICTION_FORCE_FAIL_TIME	1097
/*!
 * cache: forced eviction - session returned rollback error while force
 * evicting due to being oldest
 */
#define	WT_STAT_CONN_CACHE_EVICTION_FORCE_ROLLBACK	1098
/*! cache: hazard pointer blocked page eviction */
#define	WT_STAT_CONN_CACHE_EVICTION_HAZARD		1099
/*! cache: hazard pointer check calls */
#define	WT_STAT_CONN_CACHE_HAZARD_CHECKS		1100
/*! cache: hazard pointer check entries walked */
#define	WT_STAT_CONN_CACHE_HAZARD_WALKS			1101
/*! cache: hazard pointer maximum array length */
#define	WT_STAT_CONN_CACHE_HAZARD_MAX			1102
/*! cache: history store score */
#define	WT_STAT_CONN_CACHE_HS_SCORE			1103
/*! cache: history store table insert calls */
#define	WT_STAT_CONN_CACHE_HS_INSERT			1104
/*! cache: history store table insert calls that returned restart */
#define	WT_STAT_CONN_CACHE_HS_INSERT_RESTART		1105
/*! cache: history store table max on-disk size */
#define	WT_STAT_CONN_CACHE_HS_ONDISK_MAX		1106
/*! cache: history store table on-disk size */
#define	WT_STAT_CONN_CACHE_HS_ONDISK			1107
/*!
 * cache: history store table out-of-order resolved updates that lose
 * their durable timestamp
 */
#define	WT_STAT_CONN_CACHE_HS_ORDER_LOSE_DURABLE_TIMESTAMP	1108
/*!
 * cache: history store table out-of-order updates that were fixed up by
 * moving existing records
 */
#define	WT_STAT_CONN_CACHE_HS_ORDER_FIXUP_MOVE		1109
/*!
 * cache: history store table out-of-order updates that were fixed up
 * during insertion
 */
#define	WT_STAT_CONN_CACHE_HS_ORDER_FIXUP_INSERT	1110
/*! cache: history store table reads */
#define	WT_STAT_CONN_CACHE_HS_READ			1111
/*! cache: history store table reads missed */
#define	WT_STAT_CONN_CACHE_HS_READ_MISS			1112
/*! cache: history store table reads requiring squashed modifies */
#define	WT_STAT_CONN_CACHE_HS_READ_SQUASH		1113
/*!
 * cache: history store table truncation by rollback to stable to remove
 * an unstable update
 */
#define	WT_STAT_CONN_CACHE_HS_KEY_TRUNCATE_RTS_UNSTABLE	1114
/*!
 * cache: history store table truncation by rollback to stable to remove
 * an update
 */
#define	WT_STAT_CONN_CACHE_HS_KEY_TRUNCATE_RTS		1115
/*!
 * cache: history store table truncation due to mixed timestamps that
 * returned restart
 */
#define	WT_STAT_CONN_CACHE_HS_KEY_TRUNCATE_MIX_TS_RESTART	1116
/*! cache: history store table truncation to remove an update */
#define	WT_STAT_CONN_CACHE_HS_KEY_TRUNCATE		1117
/*!
 * cache: history store table truncation to remove range of updates due
 * to key being removed from the data page during reconciliation
 */
#define	WT_STAT_CONN_CACHE_HS_KEY_TRUNCATE_ONPAGE_REMOVAL	1118
/*!
 * cache: history store table truncation to remove range of updates due
 * to mixed timestamps
 */
#define	WT_STAT_CONN_CACHE_HS_KEY_TRUNCATE_MIX_TS	1119
/*! cache: history store table writes requiring squashed modifies */
#define	WT_STAT_CONN_CACHE_HS_WRITE_SQUASH		1120
/*! cache: in-memory page passed criteria to be split */
#define	WT_STAT_CONN_CACHE_INMEM_SPLITTABLE		1121
/*! cache: in-memory page splits */
#define	WT_STAT_CONN_CACHE_INMEM_SPLIT			1122
/*! cache: internal pages evicted */
#define	WT_STAT_CONN_CACHE_EVICTION_INTERNAL		1123
/*! cache: internal pages queued for eviction */
#define	WT_STAT_CONN_CACHE_EVICTION_INTERNAL_PAGES_QUEUED	1124
/*! cache: internal pages seen by eviction walk */
#define	WT_STAT_CONN_CACHE_EVICTION_INTERNAL_PAGES_SEEN	1125
/*! cache: internal pages seen by eviction walk that are already queued */
#define	WT_STAT_CONN_CACHE_EVICTION_INTERNAL_PAGES_ALREADY_QUEUED	1126
/*! cache: internal pages split during eviction */
#define	WT_STAT_CONN_CACHE_EVICTION_SPLIT_INTERNAL	1127
/*! cache: leaf pages split during eviction */
#define	WT_STAT_CONN_CACHE_EVICTION_SPLIT_LEAF		1128
/*! cache: maximum bytes configured */
#define	WT_STAT_CONN_CACHE_BYTES_MAX			1129
/*! cache: maximum page size at eviction */
#define	WT_STAT_CONN_CACHE_EVICTION_MAXIMUM_PAGE_SIZE	1130
/*! cache: modified pages evicted */
#define	WT_STAT_CONN_CACHE_EVICTION_DIRTY		1131
/*! cache: modified pages evicted by application threads */
#define	WT_STAT_CONN_CACHE_EVICTION_APP_DIRTY		1132
/*! cache: operations timed out waiting for space in cache */
#define	WT_STAT_CONN_CACHE_TIMED_OUT_OPS		1133
/*! cache: overflow pages read into cache */
#define	WT_STAT_CONN_CACHE_READ_OVERFLOW		1134
/*! cache: page split during eviction deepened the tree */
#define	WT_STAT_CONN_CACHE_EVICTION_DEEPEN		1135
/*! cache: page written requiring history store records */
#define	WT_STAT_CONN_CACHE_WRITE_HS			1136
/*! cache: pages currently held in the cache */
#define	WT_STAT_CONN_CACHE_PAGES_INUSE			1137
/*! cache: pages evicted by application threads */
#define	WT_STAT_CONN_CACHE_EVICTION_APP			1138
/*! cache: pages queued for eviction */
#define	WT_STAT_CONN_CACHE_EVICTION_PAGES_QUEUED	1139
/*! cache: pages queued for eviction post lru sorting */
#define	WT_STAT_CONN_CACHE_EVICTION_PAGES_QUEUED_POST_LRU	1140
/*! cache: pages queued for urgent eviction */
#define	WT_STAT_CONN_CACHE_EVICTION_PAGES_QUEUED_URGENT	1141
/*! cache: pages queued for urgent eviction during walk */
#define	WT_STAT_CONN_CACHE_EVICTION_PAGES_QUEUED_OLDEST	1142
/*! cache: pages read into cache */
#define	WT_STAT_CONN_CACHE_READ				1143
/*! cache: pages read into cache after truncate */
#define	WT_STAT_CONN_CACHE_READ_DELETED			1144
/*! cache: pages read into cache after truncate in prepare state */
#define	WT_STAT_CONN_CACHE_READ_DELETED_PREPARED	1145
/*! cache: pages requested from the cache */
#define	WT_STAT_CONN_CACHE_PAGES_REQUESTED		1146
/*! cache: pages seen by eviction walk */
#define	WT_STAT_CONN_CACHE_EVICTION_PAGES_SEEN		1147
/*! cache: pages seen by eviction walk that are already queued */
#define	WT_STAT_CONN_CACHE_EVICTION_PAGES_ALREADY_QUEUED	1148
/*! cache: pages selected for eviction unable to be evicted */
#define	WT_STAT_CONN_CACHE_EVICTION_FAIL		1149
/*!
 * cache: pages selected for eviction unable to be evicted as the parent
 * page has overflow items
 */
#define	WT_STAT_CONN_CACHE_EVICTION_FAIL_PARENT_HAS_OVERFLOW_ITEMS	1150
/*!
 * cache: pages selected for eviction unable to be evicted because of
 * active children on an internal page
 */
#define	WT_STAT_CONN_CACHE_EVICTION_FAIL_ACTIVE_CHILDREN_ON_AN_INTERNAL_PAGE	1151
/*!
 * cache: pages selected for eviction unable to be evicted because of
 * failure in reconciliation
 */
#define	WT_STAT_CONN_CACHE_EVICTION_FAIL_IN_RECONCILIATION	1152
/*! cache: pages walked for eviction */
#define	WT_STAT_CONN_CACHE_EVICTION_WALK		1153
/*! cache: pages written from cache */
#define	WT_STAT_CONN_CACHE_WRITE			1154
/*! cache: pages written requiring in-memory restoration */
#define	WT_STAT_CONN_CACHE_WRITE_RESTORE		1155
/*! cache: percentage overhead */
#define	WT_STAT_CONN_CACHE_OVERHEAD			1156
/*! cache: tracked bytes belonging to internal pages in the cache */
#define	WT_STAT_CONN_CACHE_BYTES_INTERNAL		1157
/*! cache: tracked bytes belonging to leaf pages in the cache */
#define	WT_STAT_CONN_CACHE_BYTES_LEAF			1158
/*! cache: tracked dirty bytes in the cache */
#define	WT_STAT_CONN_CACHE_BYTES_DIRTY			1159
/*! cache: tracked dirty pages in the cache */
#define	WT_STAT_CONN_CACHE_PAGES_DIRTY			1160
/*! cache: unmodified pages evicted */
#define	WT_STAT_CONN_CACHE_EVICTION_CLEAN		1161
/*! capacity: background fsync file handles considered */
#define	WT_STAT_CONN_FSYNC_ALL_FH_TOTAL			1162
/*! capacity: background fsync file handles synced */
#define	WT_STAT_CONN_FSYNC_ALL_FH			1163
/*! capacity: background fsync time (msecs) */
#define	WT_STAT_CONN_FSYNC_ALL_TIME			1164
/*! capacity: bytes read */
#define	WT_STAT_CONN_CAPACITY_BYTES_READ		1165
/*! capacity: bytes written for checkpoint */
#define	WT_STAT_CONN_CAPACITY_BYTES_CKPT		1166
/*! capacity: bytes written for eviction */
#define	WT_STAT_CONN_CAPACITY_BYTES_EVICT		1167
/*! capacity: bytes written for log */
#define	WT_STAT_CONN_CAPACITY_BYTES_LOG			1168
/*! capacity: bytes written total */
#define	WT_STAT_CONN_CAPACITY_BYTES_WRITTEN		1169
/*! capacity: threshold to call fsync */
#define	WT_STAT_CONN_CAPACITY_THRESHOLD			1170
/*! capacity: time waiting due to total capacity (usecs) */
#define	WT_STAT_CONN_CAPACITY_TIME_TOTAL		1171
/*! capacity: time waiting during checkpoint (usecs) */
#define	WT_STAT_CONN_CAPACITY_TIME_CKPT			1172
/*! capacity: time waiting during eviction (usecs) */
#define	WT_STAT_CONN_CAPACITY_TIME_EVICT		1173
/*! capacity: time waiting during logging (usecs) */
#define	WT_STAT_CONN_CAPACITY_TIME_LOG			1174
/*! capacity: time waiting during read (usecs) */
<<<<<<< HEAD
#define	WT_STAT_CONN_CAPACITY_TIME_READ			1173
/*! checkpoint-cleanup: pages added for eviction */
#define	WT_STAT_CONN_CC_PAGES_EVICT			1174
/*! checkpoint-cleanup: pages removed */
#define	WT_STAT_CONN_CC_PAGES_REMOVED			1175
/*! checkpoint-cleanup: pages skipped during tree walk */
#define	WT_STAT_CONN_CC_PAGES_WALK_SKIPPED		1176
/*! checkpoint-cleanup: pages visited */
#define	WT_STAT_CONN_CC_PAGES_VISITED			1177
/*! connection: auto adjusting condition resets */
#define	WT_STAT_CONN_COND_AUTO_WAIT_RESET		1178
/*! connection: auto adjusting condition wait calls */
#define	WT_STAT_CONN_COND_AUTO_WAIT			1179
=======
#define	WT_STAT_CONN_CAPACITY_TIME_READ			1175
/*! checkpoint-cleanup: pages added for eviction */
#define	WT_STAT_CONN_CC_PAGES_EVICT			1176
/*! checkpoint-cleanup: pages removed */
#define	WT_STAT_CONN_CC_PAGES_REMOVED			1177
/*! checkpoint-cleanup: pages skipped during tree walk */
#define	WT_STAT_CONN_CC_PAGES_WALK_SKIPPED		1178
/*! checkpoint-cleanup: pages visited */
#define	WT_STAT_CONN_CC_PAGES_VISITED			1179
/*! connection: auto adjusting condition resets */
#define	WT_STAT_CONN_COND_AUTO_WAIT_RESET		1180
/*! connection: auto adjusting condition wait calls */
#define	WT_STAT_CONN_COND_AUTO_WAIT			1181
>>>>>>> d29619b7
/*!
 * connection: auto adjusting condition wait raced to update timeout and
 * skipped updating
 */
<<<<<<< HEAD
#define	WT_STAT_CONN_COND_AUTO_WAIT_SKIPPED		1180
/*! connection: detected system time went backwards */
#define	WT_STAT_CONN_TIME_TRAVEL			1181
/*! connection: files currently open */
#define	WT_STAT_CONN_FILE_OPEN				1182
/*! connection: memory allocations */
#define	WT_STAT_CONN_MEMORY_ALLOCATION			1183
/*! connection: memory frees */
#define	WT_STAT_CONN_MEMORY_FREE			1184
/*! connection: memory re-allocations */
#define	WT_STAT_CONN_MEMORY_GROW			1185
/*! connection: pthread mutex condition wait calls */
#define	WT_STAT_CONN_COND_WAIT				1186
/*! connection: pthread mutex shared lock read-lock calls */
#define	WT_STAT_CONN_RWLOCK_READ			1187
/*! connection: pthread mutex shared lock write-lock calls */
#define	WT_STAT_CONN_RWLOCK_WRITE			1188
/*! connection: total fsync I/Os */
#define	WT_STAT_CONN_FSYNC_IO				1189
/*! connection: total read I/Os */
#define	WT_STAT_CONN_READ_IO				1190
/*! connection: total write I/Os */
#define	WT_STAT_CONN_WRITE_IO				1191
/*! cursor: Total number of entries skipped by cursor next calls */
#define	WT_STAT_CONN_CURSOR_NEXT_SKIP_TOTAL		1192
/*! cursor: Total number of entries skipped by cursor prev calls */
#define	WT_STAT_CONN_CURSOR_PREV_SKIP_TOTAL		1193
=======
#define	WT_STAT_CONN_COND_AUTO_WAIT_SKIPPED		1182
/*! connection: detected system time went backwards */
#define	WT_STAT_CONN_TIME_TRAVEL			1183
/*! connection: files currently open */
#define	WT_STAT_CONN_FILE_OPEN				1184
/*! connection: memory allocations */
#define	WT_STAT_CONN_MEMORY_ALLOCATION			1185
/*! connection: memory frees */
#define	WT_STAT_CONN_MEMORY_FREE			1186
/*! connection: memory re-allocations */
#define	WT_STAT_CONN_MEMORY_GROW			1187
/*! connection: pthread mutex condition wait calls */
#define	WT_STAT_CONN_COND_WAIT				1188
/*! connection: pthread mutex shared lock read-lock calls */
#define	WT_STAT_CONN_RWLOCK_READ			1189
/*! connection: pthread mutex shared lock write-lock calls */
#define	WT_STAT_CONN_RWLOCK_WRITE			1190
/*! connection: total fsync I/Os */
#define	WT_STAT_CONN_FSYNC_IO				1191
/*! connection: total read I/Os */
#define	WT_STAT_CONN_READ_IO				1192
/*! connection: total write I/Os */
#define	WT_STAT_CONN_WRITE_IO				1193
/*! cursor: Total number of entries skipped by cursor next calls */
#define	WT_STAT_CONN_CURSOR_NEXT_SKIP_TOTAL		1194
/*! cursor: Total number of entries skipped by cursor prev calls */
#define	WT_STAT_CONN_CURSOR_PREV_SKIP_TOTAL		1195
>>>>>>> d29619b7
/*!
 * cursor: Total number of entries skipped to position the history store
 * cursor
 */
<<<<<<< HEAD
#define	WT_STAT_CONN_CURSOR_SKIP_HS_CUR_POSITION	1194
/*! cursor: cached cursor count */
#define	WT_STAT_CONN_CURSOR_CACHED_COUNT		1195
/*! cursor: cursor bulk loaded cursor insert calls */
#define	WT_STAT_CONN_CURSOR_INSERT_BULK			1196
/*! cursor: cursor close calls that result in cache */
#define	WT_STAT_CONN_CURSOR_CACHE			1197
/*! cursor: cursor create calls */
#define	WT_STAT_CONN_CURSOR_CREATE			1198
/*! cursor: cursor insert calls */
#define	WT_STAT_CONN_CURSOR_INSERT			1199
/*! cursor: cursor insert key and value bytes */
#define	WT_STAT_CONN_CURSOR_INSERT_BYTES		1200
/*! cursor: cursor modify calls */
#define	WT_STAT_CONN_CURSOR_MODIFY			1201
/*! cursor: cursor modify key and value bytes affected */
#define	WT_STAT_CONN_CURSOR_MODIFY_BYTES		1202
/*! cursor: cursor modify value bytes modified */
#define	WT_STAT_CONN_CURSOR_MODIFY_BYTES_TOUCH		1203
/*! cursor: cursor next calls */
#define	WT_STAT_CONN_CURSOR_NEXT			1204
=======
#define	WT_STAT_CONN_CURSOR_SKIP_HS_CUR_POSITION	1196
/*! cursor: cached cursor count */
#define	WT_STAT_CONN_CURSOR_CACHED_COUNT		1197
/*! cursor: cursor bulk loaded cursor insert calls */
#define	WT_STAT_CONN_CURSOR_INSERT_BULK			1198
/*! cursor: cursor close calls that result in cache */
#define	WT_STAT_CONN_CURSOR_CACHE			1199
/*! cursor: cursor create calls */
#define	WT_STAT_CONN_CURSOR_CREATE			1200
/*! cursor: cursor insert calls */
#define	WT_STAT_CONN_CURSOR_INSERT			1201
/*! cursor: cursor insert key and value bytes */
#define	WT_STAT_CONN_CURSOR_INSERT_BYTES		1202
/*! cursor: cursor modify calls */
#define	WT_STAT_CONN_CURSOR_MODIFY			1203
/*! cursor: cursor modify key and value bytes affected */
#define	WT_STAT_CONN_CURSOR_MODIFY_BYTES		1204
/*! cursor: cursor modify value bytes modified */
#define	WT_STAT_CONN_CURSOR_MODIFY_BYTES_TOUCH		1205
/*! cursor: cursor next calls */
#define	WT_STAT_CONN_CURSOR_NEXT			1206
>>>>>>> d29619b7
/*!
 * cursor: cursor next calls that skip greater than or equal to 100
 * entries
 */
<<<<<<< HEAD
#define	WT_STAT_CONN_CURSOR_NEXT_SKIP_GE_100		1205
/*! cursor: cursor next calls that skip less than 100 entries */
#define	WT_STAT_CONN_CURSOR_NEXT_SKIP_LT_100		1206
/*! cursor: cursor operation restarted */
#define	WT_STAT_CONN_CURSOR_RESTART			1207
/*! cursor: cursor prev calls */
#define	WT_STAT_CONN_CURSOR_PREV			1208
=======
#define	WT_STAT_CONN_CURSOR_NEXT_SKIP_GE_100		1207
/*! cursor: cursor next calls that skip less than 100 entries */
#define	WT_STAT_CONN_CURSOR_NEXT_SKIP_LT_100		1208
/*! cursor: cursor operation restarted */
#define	WT_STAT_CONN_CURSOR_RESTART			1209
/*! cursor: cursor prev calls */
#define	WT_STAT_CONN_CURSOR_PREV			1210
>>>>>>> d29619b7
/*!
 * cursor: cursor prev calls that skip due to a globally visible history
 * store tombstone
 */
<<<<<<< HEAD
#define	WT_STAT_CONN_CURSOR_PREV_HS_TOMBSTONE		1209
=======
#define	WT_STAT_CONN_CURSOR_PREV_HS_TOMBSTONE		1211
>>>>>>> d29619b7
/*!
 * cursor: cursor prev calls that skip due to a globally visible history
 * store tombstone in rollback to stable
 */
<<<<<<< HEAD
#define	WT_STAT_CONN_CURSOR_PREV_HS_TOMBSTONE_RTS	1210
=======
#define	WT_STAT_CONN_CURSOR_PREV_HS_TOMBSTONE_RTS	1212
>>>>>>> d29619b7
/*!
 * cursor: cursor prev calls that skip greater than or equal to 100
 * entries
 */
<<<<<<< HEAD
#define	WT_STAT_CONN_CURSOR_PREV_SKIP_GE_100		1211
/*! cursor: cursor prev calls that skip less than 100 entries */
#define	WT_STAT_CONN_CURSOR_PREV_SKIP_LT_100		1212
/*! cursor: cursor remove calls */
#define	WT_STAT_CONN_CURSOR_REMOVE			1213
/*! cursor: cursor remove key bytes removed */
#define	WT_STAT_CONN_CURSOR_REMOVE_BYTES		1214
/*! cursor: cursor reserve calls */
#define	WT_STAT_CONN_CURSOR_RESERVE			1215
/*! cursor: cursor reset calls */
#define	WT_STAT_CONN_CURSOR_RESET			1216
/*! cursor: cursor search calls */
#define	WT_STAT_CONN_CURSOR_SEARCH			1217
/*! cursor: cursor search history store calls */
#define	WT_STAT_CONN_CURSOR_SEARCH_HS			1218
/*! cursor: cursor search near calls */
#define	WT_STAT_CONN_CURSOR_SEARCH_NEAR			1219
/*! cursor: cursor sweep buckets */
#define	WT_STAT_CONN_CURSOR_SWEEP_BUCKETS		1220
/*! cursor: cursor sweep cursors closed */
#define	WT_STAT_CONN_CURSOR_SWEEP_CLOSED		1221
/*! cursor: cursor sweep cursors examined */
#define	WT_STAT_CONN_CURSOR_SWEEP_EXAMINED		1222
/*! cursor: cursor sweeps */
#define	WT_STAT_CONN_CURSOR_SWEEP			1223
/*! cursor: cursor truncate calls */
#define	WT_STAT_CONN_CURSOR_TRUNCATE			1224
/*! cursor: cursor update calls */
#define	WT_STAT_CONN_CURSOR_UPDATE			1225
/*! cursor: cursor update key and value bytes */
#define	WT_STAT_CONN_CURSOR_UPDATE_BYTES		1226
/*! cursor: cursor update value size change */
#define	WT_STAT_CONN_CURSOR_UPDATE_BYTES_CHANGED	1227
/*! cursor: cursors reused from cache */
#define	WT_STAT_CONN_CURSOR_REOPEN			1228
/*! cursor: open cursor count */
#define	WT_STAT_CONN_CURSOR_OPEN_COUNT			1229
/*! data-handle: connection data handle size */
#define	WT_STAT_CONN_DH_CONN_HANDLE_SIZE		1230
/*! data-handle: connection data handles currently active */
#define	WT_STAT_CONN_DH_CONN_HANDLE_COUNT		1231
/*! data-handle: connection sweep candidate became referenced */
#define	WT_STAT_CONN_DH_SWEEP_REF			1232
/*! data-handle: connection sweep dhandles closed */
#define	WT_STAT_CONN_DH_SWEEP_CLOSE			1233
/*! data-handle: connection sweep dhandles removed from hash list */
#define	WT_STAT_CONN_DH_SWEEP_REMOVE			1234
/*! data-handle: connection sweep time-of-death sets */
#define	WT_STAT_CONN_DH_SWEEP_TOD			1235
/*! data-handle: connection sweeps */
#define	WT_STAT_CONN_DH_SWEEPS				1236
/*! data-handle: session dhandles swept */
#define	WT_STAT_CONN_DH_SESSION_HANDLES			1237
/*! data-handle: session sweep attempts */
#define	WT_STAT_CONN_DH_SESSION_SWEEPS			1238
/*! lock: checkpoint lock acquisitions */
#define	WT_STAT_CONN_LOCK_CHECKPOINT_COUNT		1239
/*! lock: checkpoint lock application thread wait time (usecs) */
#define	WT_STAT_CONN_LOCK_CHECKPOINT_WAIT_APPLICATION	1240
/*! lock: checkpoint lock internal thread wait time (usecs) */
#define	WT_STAT_CONN_LOCK_CHECKPOINT_WAIT_INTERNAL	1241
/*! lock: dhandle lock application thread time waiting (usecs) */
#define	WT_STAT_CONN_LOCK_DHANDLE_WAIT_APPLICATION	1242
/*! lock: dhandle lock internal thread time waiting (usecs) */
#define	WT_STAT_CONN_LOCK_DHANDLE_WAIT_INTERNAL		1243
/*! lock: dhandle read lock acquisitions */
#define	WT_STAT_CONN_LOCK_DHANDLE_READ_COUNT		1244
/*! lock: dhandle write lock acquisitions */
#define	WT_STAT_CONN_LOCK_DHANDLE_WRITE_COUNT		1245
=======
#define	WT_STAT_CONN_CURSOR_PREV_SKIP_GE_100		1213
/*! cursor: cursor prev calls that skip less than 100 entries */
#define	WT_STAT_CONN_CURSOR_PREV_SKIP_LT_100		1214
/*! cursor: cursor remove calls */
#define	WT_STAT_CONN_CURSOR_REMOVE			1215
/*! cursor: cursor remove key bytes removed */
#define	WT_STAT_CONN_CURSOR_REMOVE_BYTES		1216
/*! cursor: cursor reserve calls */
#define	WT_STAT_CONN_CURSOR_RESERVE			1217
/*! cursor: cursor reset calls */
#define	WT_STAT_CONN_CURSOR_RESET			1218
/*! cursor: cursor search calls */
#define	WT_STAT_CONN_CURSOR_SEARCH			1219
/*! cursor: cursor search history store calls */
#define	WT_STAT_CONN_CURSOR_SEARCH_HS			1220
/*! cursor: cursor search near calls */
#define	WT_STAT_CONN_CURSOR_SEARCH_NEAR			1221
/*! cursor: cursor sweep buckets */
#define	WT_STAT_CONN_CURSOR_SWEEP_BUCKETS		1222
/*! cursor: cursor sweep cursors closed */
#define	WT_STAT_CONN_CURSOR_SWEEP_CLOSED		1223
/*! cursor: cursor sweep cursors examined */
#define	WT_STAT_CONN_CURSOR_SWEEP_EXAMINED		1224
/*! cursor: cursor sweeps */
#define	WT_STAT_CONN_CURSOR_SWEEP			1225
/*! cursor: cursor truncate calls */
#define	WT_STAT_CONN_CURSOR_TRUNCATE			1226
/*! cursor: cursor update calls */
#define	WT_STAT_CONN_CURSOR_UPDATE			1227
/*! cursor: cursor update key and value bytes */
#define	WT_STAT_CONN_CURSOR_UPDATE_BYTES		1228
/*! cursor: cursor update value size change */
#define	WT_STAT_CONN_CURSOR_UPDATE_BYTES_CHANGED	1229
/*! cursor: cursors reused from cache */
#define	WT_STAT_CONN_CURSOR_REOPEN			1230
/*! cursor: open cursor count */
#define	WT_STAT_CONN_CURSOR_OPEN_COUNT			1231
/*! data-handle: connection data handle size */
#define	WT_STAT_CONN_DH_CONN_HANDLE_SIZE		1232
/*! data-handle: connection data handles currently active */
#define	WT_STAT_CONN_DH_CONN_HANDLE_COUNT		1233
/*! data-handle: connection sweep candidate became referenced */
#define	WT_STAT_CONN_DH_SWEEP_REF			1234
/*! data-handle: connection sweep dhandles closed */
#define	WT_STAT_CONN_DH_SWEEP_CLOSE			1235
/*! data-handle: connection sweep dhandles removed from hash list */
#define	WT_STAT_CONN_DH_SWEEP_REMOVE			1236
/*! data-handle: connection sweep time-of-death sets */
#define	WT_STAT_CONN_DH_SWEEP_TOD			1237
/*! data-handle: connection sweeps */
#define	WT_STAT_CONN_DH_SWEEPS				1238
/*! data-handle: session dhandles swept */
#define	WT_STAT_CONN_DH_SESSION_HANDLES			1239
/*! data-handle: session sweep attempts */
#define	WT_STAT_CONN_DH_SESSION_SWEEPS			1240
/*! lock: checkpoint lock acquisitions */
#define	WT_STAT_CONN_LOCK_CHECKPOINT_COUNT		1241
/*! lock: checkpoint lock application thread wait time (usecs) */
#define	WT_STAT_CONN_LOCK_CHECKPOINT_WAIT_APPLICATION	1242
/*! lock: checkpoint lock internal thread wait time (usecs) */
#define	WT_STAT_CONN_LOCK_CHECKPOINT_WAIT_INTERNAL	1243
/*! lock: dhandle lock application thread time waiting (usecs) */
#define	WT_STAT_CONN_LOCK_DHANDLE_WAIT_APPLICATION	1244
/*! lock: dhandle lock internal thread time waiting (usecs) */
#define	WT_STAT_CONN_LOCK_DHANDLE_WAIT_INTERNAL		1245
/*! lock: dhandle read lock acquisitions */
#define	WT_STAT_CONN_LOCK_DHANDLE_READ_COUNT		1246
/*! lock: dhandle write lock acquisitions */
#define	WT_STAT_CONN_LOCK_DHANDLE_WRITE_COUNT		1247
>>>>>>> d29619b7
/*!
 * lock: durable timestamp queue lock application thread time waiting
 * (usecs)
 */
<<<<<<< HEAD
#define	WT_STAT_CONN_LOCK_DURABLE_TIMESTAMP_WAIT_APPLICATION	1246
=======
#define	WT_STAT_CONN_LOCK_DURABLE_TIMESTAMP_WAIT_APPLICATION	1248
>>>>>>> d29619b7
/*!
 * lock: durable timestamp queue lock internal thread time waiting
 * (usecs)
 */
<<<<<<< HEAD
#define	WT_STAT_CONN_LOCK_DURABLE_TIMESTAMP_WAIT_INTERNAL	1247
/*! lock: durable timestamp queue read lock acquisitions */
#define	WT_STAT_CONN_LOCK_DURABLE_TIMESTAMP_READ_COUNT	1248
/*! lock: durable timestamp queue write lock acquisitions */
#define	WT_STAT_CONN_LOCK_DURABLE_TIMESTAMP_WRITE_COUNT	1249
/*! lock: metadata lock acquisitions */
#define	WT_STAT_CONN_LOCK_METADATA_COUNT		1250
/*! lock: metadata lock application thread wait time (usecs) */
#define	WT_STAT_CONN_LOCK_METADATA_WAIT_APPLICATION	1251
/*! lock: metadata lock internal thread wait time (usecs) */
#define	WT_STAT_CONN_LOCK_METADATA_WAIT_INTERNAL	1252
=======
#define	WT_STAT_CONN_LOCK_DURABLE_TIMESTAMP_WAIT_INTERNAL	1249
/*! lock: durable timestamp queue read lock acquisitions */
#define	WT_STAT_CONN_LOCK_DURABLE_TIMESTAMP_READ_COUNT	1250
/*! lock: durable timestamp queue write lock acquisitions */
#define	WT_STAT_CONN_LOCK_DURABLE_TIMESTAMP_WRITE_COUNT	1251
/*! lock: metadata lock acquisitions */
#define	WT_STAT_CONN_LOCK_METADATA_COUNT		1252
/*! lock: metadata lock application thread wait time (usecs) */
#define	WT_STAT_CONN_LOCK_METADATA_WAIT_APPLICATION	1253
/*! lock: metadata lock internal thread wait time (usecs) */
#define	WT_STAT_CONN_LOCK_METADATA_WAIT_INTERNAL	1254
>>>>>>> d29619b7
/*!
 * lock: read timestamp queue lock application thread time waiting
 * (usecs)
 */
<<<<<<< HEAD
#define	WT_STAT_CONN_LOCK_READ_TIMESTAMP_WAIT_APPLICATION	1253
/*! lock: read timestamp queue lock internal thread time waiting (usecs) */
#define	WT_STAT_CONN_LOCK_READ_TIMESTAMP_WAIT_INTERNAL	1254
/*! lock: read timestamp queue read lock acquisitions */
#define	WT_STAT_CONN_LOCK_READ_TIMESTAMP_READ_COUNT	1255
/*! lock: read timestamp queue write lock acquisitions */
#define	WT_STAT_CONN_LOCK_READ_TIMESTAMP_WRITE_COUNT	1256
/*! lock: schema lock acquisitions */
#define	WT_STAT_CONN_LOCK_SCHEMA_COUNT			1257
/*! lock: schema lock application thread wait time (usecs) */
#define	WT_STAT_CONN_LOCK_SCHEMA_WAIT_APPLICATION	1258
/*! lock: schema lock internal thread wait time (usecs) */
#define	WT_STAT_CONN_LOCK_SCHEMA_WAIT_INTERNAL		1259
=======
#define	WT_STAT_CONN_LOCK_READ_TIMESTAMP_WAIT_APPLICATION	1255
/*! lock: read timestamp queue lock internal thread time waiting (usecs) */
#define	WT_STAT_CONN_LOCK_READ_TIMESTAMP_WAIT_INTERNAL	1256
/*! lock: read timestamp queue read lock acquisitions */
#define	WT_STAT_CONN_LOCK_READ_TIMESTAMP_READ_COUNT	1257
/*! lock: read timestamp queue write lock acquisitions */
#define	WT_STAT_CONN_LOCK_READ_TIMESTAMP_WRITE_COUNT	1258
/*! lock: schema lock acquisitions */
#define	WT_STAT_CONN_LOCK_SCHEMA_COUNT			1259
/*! lock: schema lock application thread wait time (usecs) */
#define	WT_STAT_CONN_LOCK_SCHEMA_WAIT_APPLICATION	1260
/*! lock: schema lock internal thread wait time (usecs) */
#define	WT_STAT_CONN_LOCK_SCHEMA_WAIT_INTERNAL		1261
>>>>>>> d29619b7
/*!
 * lock: table lock application thread time waiting for the table lock
 * (usecs)
 */
<<<<<<< HEAD
#define	WT_STAT_CONN_LOCK_TABLE_WAIT_APPLICATION	1260
=======
#define	WT_STAT_CONN_LOCK_TABLE_WAIT_APPLICATION	1262
>>>>>>> d29619b7
/*!
 * lock: table lock internal thread time waiting for the table lock
 * (usecs)
 */
<<<<<<< HEAD
#define	WT_STAT_CONN_LOCK_TABLE_WAIT_INTERNAL		1261
/*! lock: table read lock acquisitions */
#define	WT_STAT_CONN_LOCK_TABLE_READ_COUNT		1262
/*! lock: table write lock acquisitions */
#define	WT_STAT_CONN_LOCK_TABLE_WRITE_COUNT		1263
/*! lock: txn global lock application thread time waiting (usecs) */
#define	WT_STAT_CONN_LOCK_TXN_GLOBAL_WAIT_APPLICATION	1264
/*! lock: txn global lock internal thread time waiting (usecs) */
#define	WT_STAT_CONN_LOCK_TXN_GLOBAL_WAIT_INTERNAL	1265
/*! lock: txn global read lock acquisitions */
#define	WT_STAT_CONN_LOCK_TXN_GLOBAL_READ_COUNT		1266
/*! lock: txn global write lock acquisitions */
#define	WT_STAT_CONN_LOCK_TXN_GLOBAL_WRITE_COUNT	1267
/*! log: busy returns attempting to switch slots */
#define	WT_STAT_CONN_LOG_SLOT_SWITCH_BUSY		1268
/*! log: force archive time sleeping (usecs) */
#define	WT_STAT_CONN_LOG_FORCE_ARCHIVE_SLEEP		1269
/*! log: log bytes of payload data */
#define	WT_STAT_CONN_LOG_BYTES_PAYLOAD			1270
/*! log: log bytes written */
#define	WT_STAT_CONN_LOG_BYTES_WRITTEN			1271
/*! log: log files manually zero-filled */
#define	WT_STAT_CONN_LOG_ZERO_FILLS			1272
/*! log: log flush operations */
#define	WT_STAT_CONN_LOG_FLUSH				1273
/*! log: log force write operations */
#define	WT_STAT_CONN_LOG_FORCE_WRITE			1274
/*! log: log force write operations skipped */
#define	WT_STAT_CONN_LOG_FORCE_WRITE_SKIP		1275
/*! log: log records compressed */
#define	WT_STAT_CONN_LOG_COMPRESS_WRITES		1276
/*! log: log records not compressed */
#define	WT_STAT_CONN_LOG_COMPRESS_WRITE_FAILS		1277
/*! log: log records too small to compress */
#define	WT_STAT_CONN_LOG_COMPRESS_SMALL			1278
/*! log: log release advances write LSN */
#define	WT_STAT_CONN_LOG_RELEASE_WRITE_LSN		1279
/*! log: log scan operations */
#define	WT_STAT_CONN_LOG_SCANS				1280
/*! log: log scan records requiring two reads */
#define	WT_STAT_CONN_LOG_SCAN_REREADS			1281
/*! log: log server thread advances write LSN */
#define	WT_STAT_CONN_LOG_WRITE_LSN			1282
/*! log: log server thread write LSN walk skipped */
#define	WT_STAT_CONN_LOG_WRITE_LSN_SKIP			1283
/*! log: log sync operations */
#define	WT_STAT_CONN_LOG_SYNC				1284
/*! log: log sync time duration (usecs) */
#define	WT_STAT_CONN_LOG_SYNC_DURATION			1285
/*! log: log sync_dir operations */
#define	WT_STAT_CONN_LOG_SYNC_DIR			1286
/*! log: log sync_dir time duration (usecs) */
#define	WT_STAT_CONN_LOG_SYNC_DIR_DURATION		1287
/*! log: log write operations */
#define	WT_STAT_CONN_LOG_WRITES				1288
/*! log: logging bytes consolidated */
#define	WT_STAT_CONN_LOG_SLOT_CONSOLIDATED		1289
/*! log: maximum log file size */
#define	WT_STAT_CONN_LOG_MAX_FILESIZE			1290
/*! log: number of pre-allocated log files to create */
#define	WT_STAT_CONN_LOG_PREALLOC_MAX			1291
/*! log: pre-allocated log files not ready and missed */
#define	WT_STAT_CONN_LOG_PREALLOC_MISSED		1292
/*! log: pre-allocated log files prepared */
#define	WT_STAT_CONN_LOG_PREALLOC_FILES			1293
/*! log: pre-allocated log files used */
#define	WT_STAT_CONN_LOG_PREALLOC_USED			1294
/*! log: records processed by log scan */
#define	WT_STAT_CONN_LOG_SCAN_RECORDS			1295
/*! log: slot close lost race */
#define	WT_STAT_CONN_LOG_SLOT_CLOSE_RACE		1296
/*! log: slot close unbuffered waits */
#define	WT_STAT_CONN_LOG_SLOT_CLOSE_UNBUF		1297
/*! log: slot closures */
#define	WT_STAT_CONN_LOG_SLOT_CLOSES			1298
/*! log: slot join atomic update races */
#define	WT_STAT_CONN_LOG_SLOT_RACES			1299
/*! log: slot join calls atomic updates raced */
#define	WT_STAT_CONN_LOG_SLOT_YIELD_RACE		1300
/*! log: slot join calls did not yield */
#define	WT_STAT_CONN_LOG_SLOT_IMMEDIATE			1301
/*! log: slot join calls found active slot closed */
#define	WT_STAT_CONN_LOG_SLOT_YIELD_CLOSE		1302
/*! log: slot join calls slept */
#define	WT_STAT_CONN_LOG_SLOT_YIELD_SLEEP		1303
/*! log: slot join calls yielded */
#define	WT_STAT_CONN_LOG_SLOT_YIELD			1304
/*! log: slot join found active slot closed */
#define	WT_STAT_CONN_LOG_SLOT_ACTIVE_CLOSED		1305
/*! log: slot joins yield time (usecs) */
#define	WT_STAT_CONN_LOG_SLOT_YIELD_DURATION		1306
/*! log: slot transitions unable to find free slot */
#define	WT_STAT_CONN_LOG_SLOT_NO_FREE_SLOTS		1307
/*! log: slot unbuffered writes */
#define	WT_STAT_CONN_LOG_SLOT_UNBUFFERED		1308
/*! log: total in-memory size of compressed records */
#define	WT_STAT_CONN_LOG_COMPRESS_MEM			1309
/*! log: total log buffer size */
#define	WT_STAT_CONN_LOG_BUFFER_SIZE			1310
/*! log: total size of compressed records */
#define	WT_STAT_CONN_LOG_COMPRESS_LEN			1311
/*! log: written slots coalesced */
#define	WT_STAT_CONN_LOG_SLOT_COALESCED			1312
/*! log: yields waiting for previous log file close */
#define	WT_STAT_CONN_LOG_CLOSE_YIELDS			1313
/*! perf: file system read latency histogram (bucket 1) - 10-49ms */
#define	WT_STAT_CONN_PERF_HIST_FSREAD_LATENCY_LT50	1314
/*! perf: file system read latency histogram (bucket 2) - 50-99ms */
#define	WT_STAT_CONN_PERF_HIST_FSREAD_LATENCY_LT100	1315
/*! perf: file system read latency histogram (bucket 3) - 100-249ms */
#define	WT_STAT_CONN_PERF_HIST_FSREAD_LATENCY_LT250	1316
/*! perf: file system read latency histogram (bucket 4) - 250-499ms */
#define	WT_STAT_CONN_PERF_HIST_FSREAD_LATENCY_LT500	1317
/*! perf: file system read latency histogram (bucket 5) - 500-999ms */
#define	WT_STAT_CONN_PERF_HIST_FSREAD_LATENCY_LT1000	1318
/*! perf: file system read latency histogram (bucket 6) - 1000ms+ */
#define	WT_STAT_CONN_PERF_HIST_FSREAD_LATENCY_GT1000	1319
/*! perf: file system write latency histogram (bucket 1) - 10-49ms */
#define	WT_STAT_CONN_PERF_HIST_FSWRITE_LATENCY_LT50	1320
/*! perf: file system write latency histogram (bucket 2) - 50-99ms */
#define	WT_STAT_CONN_PERF_HIST_FSWRITE_LATENCY_LT100	1321
/*! perf: file system write latency histogram (bucket 3) - 100-249ms */
#define	WT_STAT_CONN_PERF_HIST_FSWRITE_LATENCY_LT250	1322
/*! perf: file system write latency histogram (bucket 4) - 250-499ms */
#define	WT_STAT_CONN_PERF_HIST_FSWRITE_LATENCY_LT500	1323
/*! perf: file system write latency histogram (bucket 5) - 500-999ms */
#define	WT_STAT_CONN_PERF_HIST_FSWRITE_LATENCY_LT1000	1324
/*! perf: file system write latency histogram (bucket 6) - 1000ms+ */
#define	WT_STAT_CONN_PERF_HIST_FSWRITE_LATENCY_GT1000	1325
/*! perf: operation read latency histogram (bucket 1) - 100-249us */
#define	WT_STAT_CONN_PERF_HIST_OPREAD_LATENCY_LT250	1326
/*! perf: operation read latency histogram (bucket 2) - 250-499us */
#define	WT_STAT_CONN_PERF_HIST_OPREAD_LATENCY_LT500	1327
/*! perf: operation read latency histogram (bucket 3) - 500-999us */
#define	WT_STAT_CONN_PERF_HIST_OPREAD_LATENCY_LT1000	1328
/*! perf: operation read latency histogram (bucket 4) - 1000-9999us */
#define	WT_STAT_CONN_PERF_HIST_OPREAD_LATENCY_LT10000	1329
/*! perf: operation read latency histogram (bucket 5) - 10000us+ */
#define	WT_STAT_CONN_PERF_HIST_OPREAD_LATENCY_GT10000	1330
/*! perf: operation write latency histogram (bucket 1) - 100-249us */
#define	WT_STAT_CONN_PERF_HIST_OPWRITE_LATENCY_LT250	1331
/*! perf: operation write latency histogram (bucket 2) - 250-499us */
#define	WT_STAT_CONN_PERF_HIST_OPWRITE_LATENCY_LT500	1332
/*! perf: operation write latency histogram (bucket 3) - 500-999us */
#define	WT_STAT_CONN_PERF_HIST_OPWRITE_LATENCY_LT1000	1333
/*! perf: operation write latency histogram (bucket 4) - 1000-9999us */
#define	WT_STAT_CONN_PERF_HIST_OPWRITE_LATENCY_LT10000	1334
/*! perf: operation write latency histogram (bucket 5) - 10000us+ */
#define	WT_STAT_CONN_PERF_HIST_OPWRITE_LATENCY_GT10000	1335
/*! reconciliation: approximate byte size of timestamps in pages written */
#define	WT_STAT_CONN_REC_TIME_WINDOW_BYTES_TS		1336
=======
#define	WT_STAT_CONN_LOCK_TABLE_WAIT_INTERNAL		1263
/*! lock: table read lock acquisitions */
#define	WT_STAT_CONN_LOCK_TABLE_READ_COUNT		1264
/*! lock: table write lock acquisitions */
#define	WT_STAT_CONN_LOCK_TABLE_WRITE_COUNT		1265
/*! lock: txn global lock application thread time waiting (usecs) */
#define	WT_STAT_CONN_LOCK_TXN_GLOBAL_WAIT_APPLICATION	1266
/*! lock: txn global lock internal thread time waiting (usecs) */
#define	WT_STAT_CONN_LOCK_TXN_GLOBAL_WAIT_INTERNAL	1267
/*! lock: txn global read lock acquisitions */
#define	WT_STAT_CONN_LOCK_TXN_GLOBAL_READ_COUNT		1268
/*! lock: txn global write lock acquisitions */
#define	WT_STAT_CONN_LOCK_TXN_GLOBAL_WRITE_COUNT	1269
/*! log: busy returns attempting to switch slots */
#define	WT_STAT_CONN_LOG_SLOT_SWITCH_BUSY		1270
/*! log: force archive time sleeping (usecs) */
#define	WT_STAT_CONN_LOG_FORCE_ARCHIVE_SLEEP		1271
/*! log: log bytes of payload data */
#define	WT_STAT_CONN_LOG_BYTES_PAYLOAD			1272
/*! log: log bytes written */
#define	WT_STAT_CONN_LOG_BYTES_WRITTEN			1273
/*! log: log files manually zero-filled */
#define	WT_STAT_CONN_LOG_ZERO_FILLS			1274
/*! log: log flush operations */
#define	WT_STAT_CONN_LOG_FLUSH				1275
/*! log: log force write operations */
#define	WT_STAT_CONN_LOG_FORCE_WRITE			1276
/*! log: log force write operations skipped */
#define	WT_STAT_CONN_LOG_FORCE_WRITE_SKIP		1277
/*! log: log records compressed */
#define	WT_STAT_CONN_LOG_COMPRESS_WRITES		1278
/*! log: log records not compressed */
#define	WT_STAT_CONN_LOG_COMPRESS_WRITE_FAILS		1279
/*! log: log records too small to compress */
#define	WT_STAT_CONN_LOG_COMPRESS_SMALL			1280
/*! log: log release advances write LSN */
#define	WT_STAT_CONN_LOG_RELEASE_WRITE_LSN		1281
/*! log: log scan operations */
#define	WT_STAT_CONN_LOG_SCANS				1282
/*! log: log scan records requiring two reads */
#define	WT_STAT_CONN_LOG_SCAN_REREADS			1283
/*! log: log server thread advances write LSN */
#define	WT_STAT_CONN_LOG_WRITE_LSN			1284
/*! log: log server thread write LSN walk skipped */
#define	WT_STAT_CONN_LOG_WRITE_LSN_SKIP			1285
/*! log: log sync operations */
#define	WT_STAT_CONN_LOG_SYNC				1286
/*! log: log sync time duration (usecs) */
#define	WT_STAT_CONN_LOG_SYNC_DURATION			1287
/*! log: log sync_dir operations */
#define	WT_STAT_CONN_LOG_SYNC_DIR			1288
/*! log: log sync_dir time duration (usecs) */
#define	WT_STAT_CONN_LOG_SYNC_DIR_DURATION		1289
/*! log: log write operations */
#define	WT_STAT_CONN_LOG_WRITES				1290
/*! log: logging bytes consolidated */
#define	WT_STAT_CONN_LOG_SLOT_CONSOLIDATED		1291
/*! log: maximum log file size */
#define	WT_STAT_CONN_LOG_MAX_FILESIZE			1292
/*! log: number of pre-allocated log files to create */
#define	WT_STAT_CONN_LOG_PREALLOC_MAX			1293
/*! log: pre-allocated log files not ready and missed */
#define	WT_STAT_CONN_LOG_PREALLOC_MISSED		1294
/*! log: pre-allocated log files prepared */
#define	WT_STAT_CONN_LOG_PREALLOC_FILES			1295
/*! log: pre-allocated log files used */
#define	WT_STAT_CONN_LOG_PREALLOC_USED			1296
/*! log: records processed by log scan */
#define	WT_STAT_CONN_LOG_SCAN_RECORDS			1297
/*! log: slot close lost race */
#define	WT_STAT_CONN_LOG_SLOT_CLOSE_RACE		1298
/*! log: slot close unbuffered waits */
#define	WT_STAT_CONN_LOG_SLOT_CLOSE_UNBUF		1299
/*! log: slot closures */
#define	WT_STAT_CONN_LOG_SLOT_CLOSES			1300
/*! log: slot join atomic update races */
#define	WT_STAT_CONN_LOG_SLOT_RACES			1301
/*! log: slot join calls atomic updates raced */
#define	WT_STAT_CONN_LOG_SLOT_YIELD_RACE		1302
/*! log: slot join calls did not yield */
#define	WT_STAT_CONN_LOG_SLOT_IMMEDIATE			1303
/*! log: slot join calls found active slot closed */
#define	WT_STAT_CONN_LOG_SLOT_YIELD_CLOSE		1304
/*! log: slot join calls slept */
#define	WT_STAT_CONN_LOG_SLOT_YIELD_SLEEP		1305
/*! log: slot join calls yielded */
#define	WT_STAT_CONN_LOG_SLOT_YIELD			1306
/*! log: slot join found active slot closed */
#define	WT_STAT_CONN_LOG_SLOT_ACTIVE_CLOSED		1307
/*! log: slot joins yield time (usecs) */
#define	WT_STAT_CONN_LOG_SLOT_YIELD_DURATION		1308
/*! log: slot transitions unable to find free slot */
#define	WT_STAT_CONN_LOG_SLOT_NO_FREE_SLOTS		1309
/*! log: slot unbuffered writes */
#define	WT_STAT_CONN_LOG_SLOT_UNBUFFERED		1310
/*! log: total in-memory size of compressed records */
#define	WT_STAT_CONN_LOG_COMPRESS_MEM			1311
/*! log: total log buffer size */
#define	WT_STAT_CONN_LOG_BUFFER_SIZE			1312
/*! log: total size of compressed records */
#define	WT_STAT_CONN_LOG_COMPRESS_LEN			1313
/*! log: written slots coalesced */
#define	WT_STAT_CONN_LOG_SLOT_COALESCED			1314
/*! log: yields waiting for previous log file close */
#define	WT_STAT_CONN_LOG_CLOSE_YIELDS			1315
/*! perf: file system read latency histogram (bucket 1) - 10-49ms */
#define	WT_STAT_CONN_PERF_HIST_FSREAD_LATENCY_LT50	1316
/*! perf: file system read latency histogram (bucket 2) - 50-99ms */
#define	WT_STAT_CONN_PERF_HIST_FSREAD_LATENCY_LT100	1317
/*! perf: file system read latency histogram (bucket 3) - 100-249ms */
#define	WT_STAT_CONN_PERF_HIST_FSREAD_LATENCY_LT250	1318
/*! perf: file system read latency histogram (bucket 4) - 250-499ms */
#define	WT_STAT_CONN_PERF_HIST_FSREAD_LATENCY_LT500	1319
/*! perf: file system read latency histogram (bucket 5) - 500-999ms */
#define	WT_STAT_CONN_PERF_HIST_FSREAD_LATENCY_LT1000	1320
/*! perf: file system read latency histogram (bucket 6) - 1000ms+ */
#define	WT_STAT_CONN_PERF_HIST_FSREAD_LATENCY_GT1000	1321
/*! perf: file system write latency histogram (bucket 1) - 10-49ms */
#define	WT_STAT_CONN_PERF_HIST_FSWRITE_LATENCY_LT50	1322
/*! perf: file system write latency histogram (bucket 2) - 50-99ms */
#define	WT_STAT_CONN_PERF_HIST_FSWRITE_LATENCY_LT100	1323
/*! perf: file system write latency histogram (bucket 3) - 100-249ms */
#define	WT_STAT_CONN_PERF_HIST_FSWRITE_LATENCY_LT250	1324
/*! perf: file system write latency histogram (bucket 4) - 250-499ms */
#define	WT_STAT_CONN_PERF_HIST_FSWRITE_LATENCY_LT500	1325
/*! perf: file system write latency histogram (bucket 5) - 500-999ms */
#define	WT_STAT_CONN_PERF_HIST_FSWRITE_LATENCY_LT1000	1326
/*! perf: file system write latency histogram (bucket 6) - 1000ms+ */
#define	WT_STAT_CONN_PERF_HIST_FSWRITE_LATENCY_GT1000	1327
/*! perf: operation read latency histogram (bucket 1) - 100-249us */
#define	WT_STAT_CONN_PERF_HIST_OPREAD_LATENCY_LT250	1328
/*! perf: operation read latency histogram (bucket 2) - 250-499us */
#define	WT_STAT_CONN_PERF_HIST_OPREAD_LATENCY_LT500	1329
/*! perf: operation read latency histogram (bucket 3) - 500-999us */
#define	WT_STAT_CONN_PERF_HIST_OPREAD_LATENCY_LT1000	1330
/*! perf: operation read latency histogram (bucket 4) - 1000-9999us */
#define	WT_STAT_CONN_PERF_HIST_OPREAD_LATENCY_LT10000	1331
/*! perf: operation read latency histogram (bucket 5) - 10000us+ */
#define	WT_STAT_CONN_PERF_HIST_OPREAD_LATENCY_GT10000	1332
/*! perf: operation write latency histogram (bucket 1) - 100-249us */
#define	WT_STAT_CONN_PERF_HIST_OPWRITE_LATENCY_LT250	1333
/*! perf: operation write latency histogram (bucket 2) - 250-499us */
#define	WT_STAT_CONN_PERF_HIST_OPWRITE_LATENCY_LT500	1334
/*! perf: operation write latency histogram (bucket 3) - 500-999us */
#define	WT_STAT_CONN_PERF_HIST_OPWRITE_LATENCY_LT1000	1335
/*! perf: operation write latency histogram (bucket 4) - 1000-9999us */
#define	WT_STAT_CONN_PERF_HIST_OPWRITE_LATENCY_LT10000	1336
/*! perf: operation write latency histogram (bucket 5) - 10000us+ */
#define	WT_STAT_CONN_PERF_HIST_OPWRITE_LATENCY_GT10000	1337
/*! reconciliation: approximate byte size of timestamps in pages written */
#define	WT_STAT_CONN_REC_TIME_WINDOW_BYTES_TS		1338
>>>>>>> d29619b7
/*!
 * reconciliation: approximate byte size of transaction IDs in pages
 * written
 */
<<<<<<< HEAD
#define	WT_STAT_CONN_REC_TIME_WINDOW_BYTES_TXN		1337
/*! reconciliation: fast-path pages deleted */
#define	WT_STAT_CONN_REC_PAGE_DELETE_FAST		1338
/*! reconciliation: maximum seconds spent in a reconciliation call */
#define	WT_STAT_CONN_REC_MAXIMUM_SECONDS		1339
/*! reconciliation: page reconciliation calls */
#define	WT_STAT_CONN_REC_PAGES				1340
/*! reconciliation: page reconciliation calls for eviction */
#define	WT_STAT_CONN_REC_PAGES_EVICTION			1341
=======
#define	WT_STAT_CONN_REC_TIME_WINDOW_BYTES_TXN		1339
/*! reconciliation: fast-path pages deleted */
#define	WT_STAT_CONN_REC_PAGE_DELETE_FAST		1340
/*! reconciliation: maximum seconds spent in a reconciliation call */
#define	WT_STAT_CONN_REC_MAXIMUM_SECONDS		1341
/*! reconciliation: page reconciliation calls */
#define	WT_STAT_CONN_REC_PAGES				1342
/*! reconciliation: page reconciliation calls for eviction */
#define	WT_STAT_CONN_REC_PAGES_EVICTION			1343
>>>>>>> d29619b7
/*!
 * reconciliation: page reconciliation calls that resulted in values with
 * prepared transaction metadata
 */
<<<<<<< HEAD
#define	WT_STAT_CONN_REC_PAGES_WITH_PREPARE		1342
=======
#define	WT_STAT_CONN_REC_PAGES_WITH_PREPARE		1344
>>>>>>> d29619b7
/*!
 * reconciliation: page reconciliation calls that resulted in values with
 * timestamps
 */
<<<<<<< HEAD
#define	WT_STAT_CONN_REC_PAGES_WITH_TS			1343
=======
#define	WT_STAT_CONN_REC_PAGES_WITH_TS			1345
>>>>>>> d29619b7
/*!
 * reconciliation: page reconciliation calls that resulted in values with
 * transaction ids
 */
<<<<<<< HEAD
#define	WT_STAT_CONN_REC_PAGES_WITH_TXN			1344
/*! reconciliation: pages deleted */
#define	WT_STAT_CONN_REC_PAGE_DELETE			1345
=======
#define	WT_STAT_CONN_REC_PAGES_WITH_TXN			1346
/*! reconciliation: pages deleted */
#define	WT_STAT_CONN_REC_PAGE_DELETE			1347
>>>>>>> d29619b7
/*!
 * reconciliation: pages written including an aggregated newest start
 * durable timestamp
 */
<<<<<<< HEAD
#define	WT_STAT_CONN_REC_TIME_AGGR_NEWEST_START_DURABLE_TS	1346
=======
#define	WT_STAT_CONN_REC_TIME_AGGR_NEWEST_START_DURABLE_TS	1348
>>>>>>> d29619b7
/*!
 * reconciliation: pages written including an aggregated newest stop
 * durable timestamp
 */
<<<<<<< HEAD
#define	WT_STAT_CONN_REC_TIME_AGGR_NEWEST_STOP_DURABLE_TS	1347
=======
#define	WT_STAT_CONN_REC_TIME_AGGR_NEWEST_STOP_DURABLE_TS	1349
>>>>>>> d29619b7
/*!
 * reconciliation: pages written including an aggregated newest stop
 * timestamp
 */
<<<<<<< HEAD
#define	WT_STAT_CONN_REC_TIME_AGGR_NEWEST_STOP_TS	1348
=======
#define	WT_STAT_CONN_REC_TIME_AGGR_NEWEST_STOP_TS	1350
>>>>>>> d29619b7
/*!
 * reconciliation: pages written including an aggregated newest stop
 * transaction ID
 */
<<<<<<< HEAD
#define	WT_STAT_CONN_REC_TIME_AGGR_NEWEST_STOP_TXN	1349
=======
#define	WT_STAT_CONN_REC_TIME_AGGR_NEWEST_STOP_TXN	1351
>>>>>>> d29619b7
/*!
 * reconciliation: pages written including an aggregated oldest start
 * timestamp
 */
<<<<<<< HEAD
#define	WT_STAT_CONN_REC_TIME_AGGR_OLDEST_START_TS	1350
=======
#define	WT_STAT_CONN_REC_TIME_AGGR_OLDEST_START_TS	1352
>>>>>>> d29619b7
/*!
 * reconciliation: pages written including an aggregated oldest start
 * transaction ID
 */
<<<<<<< HEAD
#define	WT_STAT_CONN_REC_TIME_AGGR_OLDEST_START_TXN	1351
/*! reconciliation: pages written including an aggregated prepare */
#define	WT_STAT_CONN_REC_TIME_AGGR_PREPARED		1352
/*! reconciliation: pages written including at least one prepare state */
#define	WT_STAT_CONN_REC_TIME_WINDOW_PAGES_PREPARED	1353
=======
#define	WT_STAT_CONN_REC_TIME_AGGR_OLDEST_START_TXN	1353
/*! reconciliation: pages written including an aggregated prepare */
#define	WT_STAT_CONN_REC_TIME_AGGR_PREPARED		1354
/*! reconciliation: pages written including at least one prepare state */
#define	WT_STAT_CONN_REC_TIME_WINDOW_PAGES_PREPARED	1355
>>>>>>> d29619b7
/*!
 * reconciliation: pages written including at least one start durable
 * timestamp
 */
<<<<<<< HEAD
#define	WT_STAT_CONN_REC_TIME_WINDOW_PAGES_DURABLE_START_TS	1354
/*! reconciliation: pages written including at least one start timestamp */
#define	WT_STAT_CONN_REC_TIME_WINDOW_PAGES_START_TS	1355
=======
#define	WT_STAT_CONN_REC_TIME_WINDOW_PAGES_DURABLE_START_TS	1356
/*! reconciliation: pages written including at least one start timestamp */
#define	WT_STAT_CONN_REC_TIME_WINDOW_PAGES_START_TS	1357
>>>>>>> d29619b7
/*!
 * reconciliation: pages written including at least one start transaction
 * ID
 */
<<<<<<< HEAD
#define	WT_STAT_CONN_REC_TIME_WINDOW_PAGES_START_TXN	1356
=======
#define	WT_STAT_CONN_REC_TIME_WINDOW_PAGES_START_TXN	1358
>>>>>>> d29619b7
/*!
 * reconciliation: pages written including at least one stop durable
 * timestamp
 */
<<<<<<< HEAD
#define	WT_STAT_CONN_REC_TIME_WINDOW_PAGES_DURABLE_STOP_TS	1357
/*! reconciliation: pages written including at least one stop timestamp */
#define	WT_STAT_CONN_REC_TIME_WINDOW_PAGES_STOP_TS	1358
=======
#define	WT_STAT_CONN_REC_TIME_WINDOW_PAGES_DURABLE_STOP_TS	1359
/*! reconciliation: pages written including at least one stop timestamp */
#define	WT_STAT_CONN_REC_TIME_WINDOW_PAGES_STOP_TS	1360
>>>>>>> d29619b7
/*!
 * reconciliation: pages written including at least one stop transaction
 * ID
 */
<<<<<<< HEAD
#define	WT_STAT_CONN_REC_TIME_WINDOW_PAGES_STOP_TXN	1359
/*! reconciliation: records written including a prepare state */
#define	WT_STAT_CONN_REC_TIME_WINDOW_PREPARED		1360
/*! reconciliation: records written including a start durable timestamp */
#define	WT_STAT_CONN_REC_TIME_WINDOW_DURABLE_START_TS	1361
/*! reconciliation: records written including a start timestamp */
#define	WT_STAT_CONN_REC_TIME_WINDOW_START_TS		1362
/*! reconciliation: records written including a start transaction ID */
#define	WT_STAT_CONN_REC_TIME_WINDOW_START_TXN		1363
/*! reconciliation: records written including a stop durable timestamp */
#define	WT_STAT_CONN_REC_TIME_WINDOW_DURABLE_STOP_TS	1364
/*! reconciliation: records written including a stop timestamp */
#define	WT_STAT_CONN_REC_TIME_WINDOW_STOP_TS		1365
/*! reconciliation: records written including a stop transaction ID */
#define	WT_STAT_CONN_REC_TIME_WINDOW_STOP_TXN		1366
/*! reconciliation: split bytes currently awaiting free */
#define	WT_STAT_CONN_REC_SPLIT_STASHED_BYTES		1367
/*! reconciliation: split objects currently awaiting free */
#define	WT_STAT_CONN_REC_SPLIT_STASHED_OBJECTS		1368
/*! session: open session count */
#define	WT_STAT_CONN_SESSION_OPEN			1369
/*! session: session query timestamp calls */
#define	WT_STAT_CONN_SESSION_QUERY_TS			1370
/*! session: table alter failed calls */
#define	WT_STAT_CONN_SESSION_TABLE_ALTER_FAIL		1371
/*! session: table alter successful calls */
#define	WT_STAT_CONN_SESSION_TABLE_ALTER_SUCCESS	1372
/*! session: table alter unchanged and skipped */
#define	WT_STAT_CONN_SESSION_TABLE_ALTER_SKIP		1373
/*! session: table compact failed calls */
#define	WT_STAT_CONN_SESSION_TABLE_COMPACT_FAIL		1374
/*! session: table compact successful calls */
#define	WT_STAT_CONN_SESSION_TABLE_COMPACT_SUCCESS	1375
/*! session: table create failed calls */
#define	WT_STAT_CONN_SESSION_TABLE_CREATE_FAIL		1376
/*! session: table create successful calls */
#define	WT_STAT_CONN_SESSION_TABLE_CREATE_SUCCESS	1377
/*! session: table drop failed calls */
#define	WT_STAT_CONN_SESSION_TABLE_DROP_FAIL		1378
/*! session: table drop successful calls */
#define	WT_STAT_CONN_SESSION_TABLE_DROP_SUCCESS		1379
/*! session: table import failed calls */
#define	WT_STAT_CONN_SESSION_TABLE_IMPORT_FAIL		1380
/*! session: table import successful calls */
#define	WT_STAT_CONN_SESSION_TABLE_IMPORT_SUCCESS	1381
/*! session: table rebalance failed calls */
#define	WT_STAT_CONN_SESSION_TABLE_REBALANCE_FAIL	1382
/*! session: table rebalance successful calls */
#define	WT_STAT_CONN_SESSION_TABLE_REBALANCE_SUCCESS	1383
/*! session: table rename failed calls */
#define	WT_STAT_CONN_SESSION_TABLE_RENAME_FAIL		1384
/*! session: table rename successful calls */
#define	WT_STAT_CONN_SESSION_TABLE_RENAME_SUCCESS	1385
/*! session: table salvage failed calls */
#define	WT_STAT_CONN_SESSION_TABLE_SALVAGE_FAIL		1386
/*! session: table salvage successful calls */
#define	WT_STAT_CONN_SESSION_TABLE_SALVAGE_SUCCESS	1387
/*! session: table truncate failed calls */
#define	WT_STAT_CONN_SESSION_TABLE_TRUNCATE_FAIL	1388
/*! session: table truncate successful calls */
#define	WT_STAT_CONN_SESSION_TABLE_TRUNCATE_SUCCESS	1389
/*! session: table verify failed calls */
#define	WT_STAT_CONN_SESSION_TABLE_VERIFY_FAIL		1390
/*! session: table verify successful calls */
#define	WT_STAT_CONN_SESSION_TABLE_VERIFY_SUCCESS	1391
/*! thread-state: active filesystem fsync calls */
#define	WT_STAT_CONN_THREAD_FSYNC_ACTIVE		1392
/*! thread-state: active filesystem read calls */
#define	WT_STAT_CONN_THREAD_READ_ACTIVE			1393
/*! thread-state: active filesystem write calls */
#define	WT_STAT_CONN_THREAD_WRITE_ACTIVE		1394
/*! thread-yield: application thread time evicting (usecs) */
#define	WT_STAT_CONN_APPLICATION_EVICT_TIME		1395
/*! thread-yield: application thread time waiting for cache (usecs) */
#define	WT_STAT_CONN_APPLICATION_CACHE_TIME		1396
=======
#define	WT_STAT_CONN_REC_TIME_WINDOW_PAGES_STOP_TXN	1361
/*! reconciliation: records written including a prepare state */
#define	WT_STAT_CONN_REC_TIME_WINDOW_PREPARED		1362
/*! reconciliation: records written including a start durable timestamp */
#define	WT_STAT_CONN_REC_TIME_WINDOW_DURABLE_START_TS	1363
/*! reconciliation: records written including a start timestamp */
#define	WT_STAT_CONN_REC_TIME_WINDOW_START_TS		1364
/*! reconciliation: records written including a start transaction ID */
#define	WT_STAT_CONN_REC_TIME_WINDOW_START_TXN		1365
/*! reconciliation: records written including a stop durable timestamp */
#define	WT_STAT_CONN_REC_TIME_WINDOW_DURABLE_STOP_TS	1366
/*! reconciliation: records written including a stop timestamp */
#define	WT_STAT_CONN_REC_TIME_WINDOW_STOP_TS		1367
/*! reconciliation: records written including a stop transaction ID */
#define	WT_STAT_CONN_REC_TIME_WINDOW_STOP_TXN		1368
/*! reconciliation: split bytes currently awaiting free */
#define	WT_STAT_CONN_REC_SPLIT_STASHED_BYTES		1369
/*! reconciliation: split objects currently awaiting free */
#define	WT_STAT_CONN_REC_SPLIT_STASHED_OBJECTS		1370
/*! session: open session count */
#define	WT_STAT_CONN_SESSION_OPEN			1371
/*! session: session query timestamp calls */
#define	WT_STAT_CONN_SESSION_QUERY_TS			1372
/*! session: table alter failed calls */
#define	WT_STAT_CONN_SESSION_TABLE_ALTER_FAIL		1373
/*! session: table alter successful calls */
#define	WT_STAT_CONN_SESSION_TABLE_ALTER_SUCCESS	1374
/*! session: table alter unchanged and skipped */
#define	WT_STAT_CONN_SESSION_TABLE_ALTER_SKIP		1375
/*! session: table compact failed calls */
#define	WT_STAT_CONN_SESSION_TABLE_COMPACT_FAIL		1376
/*! session: table compact successful calls */
#define	WT_STAT_CONN_SESSION_TABLE_COMPACT_SUCCESS	1377
/*! session: table create failed calls */
#define	WT_STAT_CONN_SESSION_TABLE_CREATE_FAIL		1378
/*! session: table create successful calls */
#define	WT_STAT_CONN_SESSION_TABLE_CREATE_SUCCESS	1379
/*! session: table drop failed calls */
#define	WT_STAT_CONN_SESSION_TABLE_DROP_FAIL		1380
/*! session: table drop successful calls */
#define	WT_STAT_CONN_SESSION_TABLE_DROP_SUCCESS		1381
/*! session: table import failed calls */
#define	WT_STAT_CONN_SESSION_TABLE_IMPORT_FAIL		1382
/*! session: table import successful calls */
#define	WT_STAT_CONN_SESSION_TABLE_IMPORT_SUCCESS	1383
/*! session: table rebalance failed calls */
#define	WT_STAT_CONN_SESSION_TABLE_REBALANCE_FAIL	1384
/*! session: table rebalance successful calls */
#define	WT_STAT_CONN_SESSION_TABLE_REBALANCE_SUCCESS	1385
/*! session: table rename failed calls */
#define	WT_STAT_CONN_SESSION_TABLE_RENAME_FAIL		1386
/*! session: table rename successful calls */
#define	WT_STAT_CONN_SESSION_TABLE_RENAME_SUCCESS	1387
/*! session: table salvage failed calls */
#define	WT_STAT_CONN_SESSION_TABLE_SALVAGE_FAIL		1388
/*! session: table salvage successful calls */
#define	WT_STAT_CONN_SESSION_TABLE_SALVAGE_SUCCESS	1389
/*! session: table truncate failed calls */
#define	WT_STAT_CONN_SESSION_TABLE_TRUNCATE_FAIL	1390
/*! session: table truncate successful calls */
#define	WT_STAT_CONN_SESSION_TABLE_TRUNCATE_SUCCESS	1391
/*! session: table verify failed calls */
#define	WT_STAT_CONN_SESSION_TABLE_VERIFY_FAIL		1392
/*! session: table verify successful calls */
#define	WT_STAT_CONN_SESSION_TABLE_VERIFY_SUCCESS	1393
/*! thread-state: active filesystem fsync calls */
#define	WT_STAT_CONN_THREAD_FSYNC_ACTIVE		1394
/*! thread-state: active filesystem read calls */
#define	WT_STAT_CONN_THREAD_READ_ACTIVE			1395
/*! thread-state: active filesystem write calls */
#define	WT_STAT_CONN_THREAD_WRITE_ACTIVE		1396
/*! thread-yield: application thread time evicting (usecs) */
#define	WT_STAT_CONN_APPLICATION_EVICT_TIME		1397
/*! thread-yield: application thread time waiting for cache (usecs) */
#define	WT_STAT_CONN_APPLICATION_CACHE_TIME		1398
>>>>>>> d29619b7
/*!
 * thread-yield: connection close blocked waiting for transaction state
 * stabilization
 */
<<<<<<< HEAD
#define	WT_STAT_CONN_TXN_RELEASE_BLOCKED		1397
/*! thread-yield: connection close yielded for lsm manager shutdown */
#define	WT_STAT_CONN_CONN_CLOSE_BLOCKED_LSM		1398
/*! thread-yield: data handle lock yielded */
#define	WT_STAT_CONN_DHANDLE_LOCK_BLOCKED		1399
=======
#define	WT_STAT_CONN_TXN_RELEASE_BLOCKED		1399
/*! thread-yield: connection close yielded for lsm manager shutdown */
#define	WT_STAT_CONN_CONN_CLOSE_BLOCKED_LSM		1400
/*! thread-yield: data handle lock yielded */
#define	WT_STAT_CONN_DHANDLE_LOCK_BLOCKED		1401
>>>>>>> d29619b7
/*!
 * thread-yield: get reference for page index and slot time sleeping
 * (usecs)
 */
<<<<<<< HEAD
#define	WT_STAT_CONN_PAGE_INDEX_SLOT_REF_BLOCKED	1400
/*! thread-yield: log server sync yielded for log write */
#define	WT_STAT_CONN_LOG_SERVER_SYNC_BLOCKED		1401
/*! thread-yield: page access yielded due to prepare state change */
#define	WT_STAT_CONN_PREPARED_TRANSITION_BLOCKED_PAGE	1402
/*! thread-yield: page acquire busy blocked */
#define	WT_STAT_CONN_PAGE_BUSY_BLOCKED			1403
/*! thread-yield: page acquire eviction blocked */
#define	WT_STAT_CONN_PAGE_FORCIBLE_EVICT_BLOCKED	1404
/*! thread-yield: page acquire locked blocked */
#define	WT_STAT_CONN_PAGE_LOCKED_BLOCKED		1405
/*! thread-yield: page acquire read blocked */
#define	WT_STAT_CONN_PAGE_READ_BLOCKED			1406
/*! thread-yield: page acquire time sleeping (usecs) */
#define	WT_STAT_CONN_PAGE_SLEEP				1407
=======
#define	WT_STAT_CONN_PAGE_INDEX_SLOT_REF_BLOCKED	1402
/*! thread-yield: log server sync yielded for log write */
#define	WT_STAT_CONN_LOG_SERVER_SYNC_BLOCKED		1403
/*! thread-yield: page access yielded due to prepare state change */
#define	WT_STAT_CONN_PREPARED_TRANSITION_BLOCKED_PAGE	1404
/*! thread-yield: page acquire busy blocked */
#define	WT_STAT_CONN_PAGE_BUSY_BLOCKED			1405
/*! thread-yield: page acquire eviction blocked */
#define	WT_STAT_CONN_PAGE_FORCIBLE_EVICT_BLOCKED	1406
/*! thread-yield: page acquire locked blocked */
#define	WT_STAT_CONN_PAGE_LOCKED_BLOCKED		1407
/*! thread-yield: page acquire read blocked */
#define	WT_STAT_CONN_PAGE_READ_BLOCKED			1408
/*! thread-yield: page acquire time sleeping (usecs) */
#define	WT_STAT_CONN_PAGE_SLEEP				1409
>>>>>>> d29619b7
/*!
 * thread-yield: page delete rollback time sleeping for state change
 * (usecs)
 */
<<<<<<< HEAD
#define	WT_STAT_CONN_PAGE_DEL_ROLLBACK_BLOCKED		1408
/*! thread-yield: page reconciliation yielded due to child modification */
#define	WT_STAT_CONN_CHILD_MODIFY_BLOCKED_PAGE		1409
/*! transaction: Number of prepared updates */
#define	WT_STAT_CONN_TXN_PREPARED_UPDATES_COUNT		1410
/*! transaction: durable timestamp queue entries walked */
#define	WT_STAT_CONN_TXN_DURABLE_QUEUE_WALKED		1411
/*! transaction: durable timestamp queue insert to empty */
#define	WT_STAT_CONN_TXN_DURABLE_QUEUE_EMPTY		1412
/*! transaction: durable timestamp queue inserts to head */
#define	WT_STAT_CONN_TXN_DURABLE_QUEUE_HEAD		1413
/*! transaction: durable timestamp queue inserts total */
#define	WT_STAT_CONN_TXN_DURABLE_QUEUE_INSERTS		1414
/*! transaction: durable timestamp queue length */
#define	WT_STAT_CONN_TXN_DURABLE_QUEUE_LEN		1415
/*! transaction: prepared transactions */
#define	WT_STAT_CONN_TXN_PREPARE			1416
/*! transaction: prepared transactions committed */
#define	WT_STAT_CONN_TXN_PREPARE_COMMIT			1417
/*! transaction: prepared transactions currently active */
#define	WT_STAT_CONN_TXN_PREPARE_ACTIVE			1418
/*! transaction: prepared transactions rolled back */
#define	WT_STAT_CONN_TXN_PREPARE_ROLLBACK		1419
/*! transaction: query timestamp calls */
#define	WT_STAT_CONN_TXN_QUERY_TS			1420
/*! transaction: read timestamp queue entries walked */
#define	WT_STAT_CONN_TXN_READ_QUEUE_WALKED		1421
/*! transaction: read timestamp queue insert to empty */
#define	WT_STAT_CONN_TXN_READ_QUEUE_EMPTY		1422
/*! transaction: read timestamp queue inserts to head */
#define	WT_STAT_CONN_TXN_READ_QUEUE_HEAD		1423
/*! transaction: read timestamp queue inserts total */
#define	WT_STAT_CONN_TXN_READ_QUEUE_INSERTS		1424
/*! transaction: read timestamp queue length */
#define	WT_STAT_CONN_TXN_READ_QUEUE_LEN			1425
/*! transaction: rollback to stable calls */
#define	WT_STAT_CONN_TXN_RTS				1426
=======
#define	WT_STAT_CONN_PAGE_DEL_ROLLBACK_BLOCKED		1410
/*! thread-yield: page reconciliation yielded due to child modification */
#define	WT_STAT_CONN_CHILD_MODIFY_BLOCKED_PAGE		1411
/*! transaction: Number of prepared updates */
#define	WT_STAT_CONN_TXN_PREPARED_UPDATES_COUNT		1412
/*! transaction: durable timestamp queue entries walked */
#define	WT_STAT_CONN_TXN_DURABLE_QUEUE_WALKED		1413
/*! transaction: durable timestamp queue insert to empty */
#define	WT_STAT_CONN_TXN_DURABLE_QUEUE_EMPTY		1414
/*! transaction: durable timestamp queue inserts to head */
#define	WT_STAT_CONN_TXN_DURABLE_QUEUE_HEAD		1415
/*! transaction: durable timestamp queue inserts total */
#define	WT_STAT_CONN_TXN_DURABLE_QUEUE_INSERTS		1416
/*! transaction: durable timestamp queue length */
#define	WT_STAT_CONN_TXN_DURABLE_QUEUE_LEN		1417
/*! transaction: prepared transactions */
#define	WT_STAT_CONN_TXN_PREPARE			1418
/*! transaction: prepared transactions committed */
#define	WT_STAT_CONN_TXN_PREPARE_COMMIT			1419
/*! transaction: prepared transactions currently active */
#define	WT_STAT_CONN_TXN_PREPARE_ACTIVE			1420
/*! transaction: prepared transactions rolled back */
#define	WT_STAT_CONN_TXN_PREPARE_ROLLBACK		1421
/*! transaction: query timestamp calls */
#define	WT_STAT_CONN_TXN_QUERY_TS			1422
/*! transaction: race to read prepared update retry */
#define	WT_STAT_CONN_TXN_READ_RACE_PREPARE_UPDATE	1423
/*! transaction: read timestamp queue entries walked */
#define	WT_STAT_CONN_TXN_READ_QUEUE_WALKED		1424
/*! transaction: read timestamp queue insert to empty */
#define	WT_STAT_CONN_TXN_READ_QUEUE_EMPTY		1425
/*! transaction: read timestamp queue inserts to head */
#define	WT_STAT_CONN_TXN_READ_QUEUE_HEAD		1426
/*! transaction: read timestamp queue inserts total */
#define	WT_STAT_CONN_TXN_READ_QUEUE_INSERTS		1427
/*! transaction: read timestamp queue length */
#define	WT_STAT_CONN_TXN_READ_QUEUE_LEN			1428
/*! transaction: rollback to stable calls */
#define	WT_STAT_CONN_TXN_RTS				1429
>>>>>>> d29619b7
/*!
 * transaction: rollback to stable hs records with stop timestamps older
 * than newer records
 */
<<<<<<< HEAD
#define	WT_STAT_CONN_TXN_RTS_HS_STOP_OLDER_THAN_NEWER_START	1427
/*! transaction: rollback to stable keys removed */
#define	WT_STAT_CONN_TXN_RTS_KEYS_REMOVED		1428
/*! transaction: rollback to stable keys restored */
#define	WT_STAT_CONN_TXN_RTS_KEYS_RESTORED		1429
/*! transaction: rollback to stable pages visited */
#define	WT_STAT_CONN_TXN_RTS_PAGES_VISITED		1430
/*! transaction: rollback to stable restored tombstones from history store */
#define	WT_STAT_CONN_TXN_RTS_HS_RESTORE_TOMBSTONES	1431
/*! transaction: rollback to stable sweeping history store keys */
#define	WT_STAT_CONN_TXN_RTS_SWEEP_HS_KEYS		1432
/*! transaction: rollback to stable tree walk skipping pages */
#define	WT_STAT_CONN_TXN_RTS_TREE_WALK_SKIP_PAGES	1433
/*! transaction: rollback to stable updates aborted */
#define	WT_STAT_CONN_TXN_RTS_UPD_ABORTED		1434
/*! transaction: rollback to stable updates removed from history store */
#define	WT_STAT_CONN_TXN_RTS_HS_REMOVED			1435
/*! transaction: set timestamp calls */
#define	WT_STAT_CONN_TXN_SET_TS				1436
/*! transaction: set timestamp durable calls */
#define	WT_STAT_CONN_TXN_SET_TS_DURABLE			1437
/*! transaction: set timestamp durable updates */
#define	WT_STAT_CONN_TXN_SET_TS_DURABLE_UPD		1438
/*! transaction: set timestamp oldest calls */
#define	WT_STAT_CONN_TXN_SET_TS_OLDEST			1439
/*! transaction: set timestamp oldest updates */
#define	WT_STAT_CONN_TXN_SET_TS_OLDEST_UPD		1440
/*! transaction: set timestamp stable calls */
#define	WT_STAT_CONN_TXN_SET_TS_STABLE			1441
/*! transaction: set timestamp stable updates */
#define	WT_STAT_CONN_TXN_SET_TS_STABLE_UPD		1442
/*! transaction: transaction begins */
#define	WT_STAT_CONN_TXN_BEGIN				1443
/*! transaction: transaction checkpoint currently running */
#define	WT_STAT_CONN_TXN_CHECKPOINT_RUNNING		1444
/*! transaction: transaction checkpoint generation */
#define	WT_STAT_CONN_TXN_CHECKPOINT_GENERATION		1445
=======
#define	WT_STAT_CONN_TXN_RTS_HS_STOP_OLDER_THAN_NEWER_START	1430
/*! transaction: rollback to stable keys removed */
#define	WT_STAT_CONN_TXN_RTS_KEYS_REMOVED		1431
/*! transaction: rollback to stable keys restored */
#define	WT_STAT_CONN_TXN_RTS_KEYS_RESTORED		1432
/*! transaction: rollback to stable pages visited */
#define	WT_STAT_CONN_TXN_RTS_PAGES_VISITED		1433
/*! transaction: rollback to stable restored tombstones from history store */
#define	WT_STAT_CONN_TXN_RTS_HS_RESTORE_TOMBSTONES	1434
/*! transaction: rollback to stable sweeping history store keys */
#define	WT_STAT_CONN_TXN_RTS_SWEEP_HS_KEYS		1435
/*! transaction: rollback to stable tree walk skipping pages */
#define	WT_STAT_CONN_TXN_RTS_TREE_WALK_SKIP_PAGES	1436
/*! transaction: rollback to stable updates aborted */
#define	WT_STAT_CONN_TXN_RTS_UPD_ABORTED		1437
/*! transaction: rollback to stable updates removed from history store */
#define	WT_STAT_CONN_TXN_RTS_HS_REMOVED			1438
/*! transaction: set timestamp calls */
#define	WT_STAT_CONN_TXN_SET_TS				1439
/*! transaction: set timestamp durable calls */
#define	WT_STAT_CONN_TXN_SET_TS_DURABLE			1440
/*! transaction: set timestamp durable updates */
#define	WT_STAT_CONN_TXN_SET_TS_DURABLE_UPD		1441
/*! transaction: set timestamp oldest calls */
#define	WT_STAT_CONN_TXN_SET_TS_OLDEST			1442
/*! transaction: set timestamp oldest updates */
#define	WT_STAT_CONN_TXN_SET_TS_OLDEST_UPD		1443
/*! transaction: set timestamp stable calls */
#define	WT_STAT_CONN_TXN_SET_TS_STABLE			1444
/*! transaction: set timestamp stable updates */
#define	WT_STAT_CONN_TXN_SET_TS_STABLE_UPD		1445
/*! transaction: transaction begins */
#define	WT_STAT_CONN_TXN_BEGIN				1446
/*! transaction: transaction checkpoint currently running */
#define	WT_STAT_CONN_TXN_CHECKPOINT_RUNNING		1447
/*! transaction: transaction checkpoint generation */
#define	WT_STAT_CONN_TXN_CHECKPOINT_GENERATION		1448
>>>>>>> d29619b7
/*!
 * transaction: transaction checkpoint history store file duration
 * (usecs)
 */
<<<<<<< HEAD
#define	WT_STAT_CONN_TXN_HS_CKPT_DURATION		1446
/*! transaction: transaction checkpoint max time (msecs) */
#define	WT_STAT_CONN_TXN_CHECKPOINT_TIME_MAX		1447
/*! transaction: transaction checkpoint min time (msecs) */
#define	WT_STAT_CONN_TXN_CHECKPOINT_TIME_MIN		1448
/*! transaction: transaction checkpoint most recent time (msecs) */
#define	WT_STAT_CONN_TXN_CHECKPOINT_TIME_RECENT		1449
/*! transaction: transaction checkpoint prepare currently running */
#define	WT_STAT_CONN_TXN_CHECKPOINT_PREP_RUNNING	1450
/*! transaction: transaction checkpoint prepare max time (msecs) */
#define	WT_STAT_CONN_TXN_CHECKPOINT_PREP_MAX		1451
/*! transaction: transaction checkpoint prepare min time (msecs) */
#define	WT_STAT_CONN_TXN_CHECKPOINT_PREP_MIN		1452
/*! transaction: transaction checkpoint prepare most recent time (msecs) */
#define	WT_STAT_CONN_TXN_CHECKPOINT_PREP_RECENT		1453
/*! transaction: transaction checkpoint prepare total time (msecs) */
#define	WT_STAT_CONN_TXN_CHECKPOINT_PREP_TOTAL		1454
/*! transaction: transaction checkpoint scrub dirty target */
#define	WT_STAT_CONN_TXN_CHECKPOINT_SCRUB_TARGET	1455
/*! transaction: transaction checkpoint scrub time (msecs) */
#define	WT_STAT_CONN_TXN_CHECKPOINT_SCRUB_TIME		1456
/*! transaction: transaction checkpoint total time (msecs) */
#define	WT_STAT_CONN_TXN_CHECKPOINT_TIME_TOTAL		1457
/*! transaction: transaction checkpoints */
#define	WT_STAT_CONN_TXN_CHECKPOINT			1458
=======
#define	WT_STAT_CONN_TXN_HS_CKPT_DURATION		1449
/*! transaction: transaction checkpoint max time (msecs) */
#define	WT_STAT_CONN_TXN_CHECKPOINT_TIME_MAX		1450
/*! transaction: transaction checkpoint min time (msecs) */
#define	WT_STAT_CONN_TXN_CHECKPOINT_TIME_MIN		1451
/*! transaction: transaction checkpoint most recent time (msecs) */
#define	WT_STAT_CONN_TXN_CHECKPOINT_TIME_RECENT		1452
/*! transaction: transaction checkpoint prepare currently running */
#define	WT_STAT_CONN_TXN_CHECKPOINT_PREP_RUNNING	1453
/*! transaction: transaction checkpoint prepare max time (msecs) */
#define	WT_STAT_CONN_TXN_CHECKPOINT_PREP_MAX		1454
/*! transaction: transaction checkpoint prepare min time (msecs) */
#define	WT_STAT_CONN_TXN_CHECKPOINT_PREP_MIN		1455
/*! transaction: transaction checkpoint prepare most recent time (msecs) */
#define	WT_STAT_CONN_TXN_CHECKPOINT_PREP_RECENT		1456
/*! transaction: transaction checkpoint prepare total time (msecs) */
#define	WT_STAT_CONN_TXN_CHECKPOINT_PREP_TOTAL		1457
/*! transaction: transaction checkpoint scrub dirty target */
#define	WT_STAT_CONN_TXN_CHECKPOINT_SCRUB_TARGET	1458
/*! transaction: transaction checkpoint scrub time (msecs) */
#define	WT_STAT_CONN_TXN_CHECKPOINT_SCRUB_TIME		1459
/*! transaction: transaction checkpoint total time (msecs) */
#define	WT_STAT_CONN_TXN_CHECKPOINT_TIME_TOTAL		1460
/*! transaction: transaction checkpoints */
#define	WT_STAT_CONN_TXN_CHECKPOINT			1461
>>>>>>> d29619b7
/*!
 * transaction: transaction checkpoints skipped because database was
 * clean
 */
<<<<<<< HEAD
#define	WT_STAT_CONN_TXN_CHECKPOINT_SKIPPED		1459
/*! transaction: transaction failures due to history store */
#define	WT_STAT_CONN_TXN_FAIL_CACHE			1460
=======
#define	WT_STAT_CONN_TXN_CHECKPOINT_SKIPPED		1462
/*! transaction: transaction failures due to history store */
#define	WT_STAT_CONN_TXN_FAIL_CACHE			1463
>>>>>>> d29619b7
/*!
 * transaction: transaction fsync calls for checkpoint after allocating
 * the transaction ID
 */
<<<<<<< HEAD
#define	WT_STAT_CONN_TXN_CHECKPOINT_FSYNC_POST		1461
=======
#define	WT_STAT_CONN_TXN_CHECKPOINT_FSYNC_POST		1464
>>>>>>> d29619b7
/*!
 * transaction: transaction fsync duration for checkpoint after
 * allocating the transaction ID (usecs)
 */
<<<<<<< HEAD
#define	WT_STAT_CONN_TXN_CHECKPOINT_FSYNC_POST_DURATION	1462
/*! transaction: transaction range of IDs currently pinned */
#define	WT_STAT_CONN_TXN_PINNED_RANGE			1463
/*! transaction: transaction range of IDs currently pinned by a checkpoint */
#define	WT_STAT_CONN_TXN_PINNED_CHECKPOINT_RANGE	1464
/*! transaction: transaction range of timestamps currently pinned */
#define	WT_STAT_CONN_TXN_PINNED_TIMESTAMP		1465
/*! transaction: transaction range of timestamps pinned by a checkpoint */
#define	WT_STAT_CONN_TXN_PINNED_TIMESTAMP_CHECKPOINT	1466
=======
#define	WT_STAT_CONN_TXN_CHECKPOINT_FSYNC_POST_DURATION	1465
/*! transaction: transaction range of IDs currently pinned */
#define	WT_STAT_CONN_TXN_PINNED_RANGE			1466
/*! transaction: transaction range of IDs currently pinned by a checkpoint */
#define	WT_STAT_CONN_TXN_PINNED_CHECKPOINT_RANGE	1467
/*! transaction: transaction range of timestamps currently pinned */
#define	WT_STAT_CONN_TXN_PINNED_TIMESTAMP		1468
/*! transaction: transaction range of timestamps pinned by a checkpoint */
#define	WT_STAT_CONN_TXN_PINNED_TIMESTAMP_CHECKPOINT	1469
>>>>>>> d29619b7
/*!
 * transaction: transaction range of timestamps pinned by the oldest
 * active read timestamp
 */
<<<<<<< HEAD
#define	WT_STAT_CONN_TXN_PINNED_TIMESTAMP_READER	1467
=======
#define	WT_STAT_CONN_TXN_PINNED_TIMESTAMP_READER	1470
>>>>>>> d29619b7
/*!
 * transaction: transaction range of timestamps pinned by the oldest
 * timestamp
 */
<<<<<<< HEAD
#define	WT_STAT_CONN_TXN_PINNED_TIMESTAMP_OLDEST	1468
/*! transaction: transaction read timestamp of the oldest active reader */
#define	WT_STAT_CONN_TXN_TIMESTAMP_OLDEST_ACTIVE_READ	1469
/*! transaction: transaction sync calls */
#define	WT_STAT_CONN_TXN_SYNC				1470
/*! transaction: transactions committed */
#define	WT_STAT_CONN_TXN_COMMIT				1471
/*! transaction: transactions rolled back */
#define	WT_STAT_CONN_TXN_ROLLBACK			1472
/*! transaction: update conflicts */
#define	WT_STAT_CONN_TXN_UPDATE_CONFLICT		1473
=======
#define	WT_STAT_CONN_TXN_PINNED_TIMESTAMP_OLDEST	1471
/*! transaction: transaction read timestamp of the oldest active reader */
#define	WT_STAT_CONN_TXN_TIMESTAMP_OLDEST_ACTIVE_READ	1472
/*! transaction: transaction sync calls */
#define	WT_STAT_CONN_TXN_SYNC				1473
/*! transaction: transactions committed */
#define	WT_STAT_CONN_TXN_COMMIT				1474
/*! transaction: transactions rolled back */
#define	WT_STAT_CONN_TXN_ROLLBACK			1475
/*! transaction: update conflicts */
#define	WT_STAT_CONN_TXN_UPDATE_CONFLICT		1476
>>>>>>> d29619b7

/*!
 * @}
 * @name Statistics for data sources
 * @anchor statistics_dsrc
 * @{
 */
/*! LSM: bloom filter false positives */
#define	WT_STAT_DSRC_BLOOM_FALSE_POSITIVE		2000
/*! LSM: bloom filter hits */
#define	WT_STAT_DSRC_BLOOM_HIT				2001
/*! LSM: bloom filter misses */
#define	WT_STAT_DSRC_BLOOM_MISS				2002
/*! LSM: bloom filter pages evicted from cache */
#define	WT_STAT_DSRC_BLOOM_PAGE_EVICT			2003
/*! LSM: bloom filter pages read into cache */
#define	WT_STAT_DSRC_BLOOM_PAGE_READ			2004
/*! LSM: bloom filters in the LSM tree */
#define	WT_STAT_DSRC_BLOOM_COUNT			2005
/*! LSM: chunks in the LSM tree */
#define	WT_STAT_DSRC_LSM_CHUNK_COUNT			2006
/*! LSM: highest merge generation in the LSM tree */
#define	WT_STAT_DSRC_LSM_GENERATION_MAX			2007
/*!
 * LSM: queries that could have benefited from a Bloom filter that did
 * not exist
 */
#define	WT_STAT_DSRC_LSM_LOOKUP_NO_BLOOM		2008
/*! LSM: sleep for LSM checkpoint throttle */
#define	WT_STAT_DSRC_LSM_CHECKPOINT_THROTTLE		2009
/*! LSM: sleep for LSM merge throttle */
#define	WT_STAT_DSRC_LSM_MERGE_THROTTLE			2010
/*! LSM: total size of bloom filters */
#define	WT_STAT_DSRC_BLOOM_SIZE				2011
/*! block-manager: allocations requiring file extension */
#define	WT_STAT_DSRC_BLOCK_EXTENSION			2012
/*! block-manager: blocks allocated */
#define	WT_STAT_DSRC_BLOCK_ALLOC			2013
/*! block-manager: blocks freed */
#define	WT_STAT_DSRC_BLOCK_FREE				2014
/*! block-manager: checkpoint size */
#define	WT_STAT_DSRC_BLOCK_CHECKPOINT_SIZE		2015
/*! block-manager: file allocation unit size */
#define	WT_STAT_DSRC_ALLOCATION_SIZE			2016
/*! block-manager: file bytes available for reuse */
#define	WT_STAT_DSRC_BLOCK_REUSE_BYTES			2017
/*! block-manager: file magic number */
#define	WT_STAT_DSRC_BLOCK_MAGIC			2018
/*! block-manager: file major version number */
#define	WT_STAT_DSRC_BLOCK_MAJOR			2019
/*! block-manager: file size in bytes */
#define	WT_STAT_DSRC_BLOCK_SIZE				2020
/*! block-manager: minor version number */
#define	WT_STAT_DSRC_BLOCK_MINOR			2021
/*! btree: btree checkpoint generation */
#define	WT_STAT_DSRC_BTREE_CHECKPOINT_GENERATION	2022
/*! btree: btree clean tree checkpoint expiration time */
#define	WT_STAT_DSRC_BTREE_CLEAN_CHECKPOINT_TIMER	2023
/*!
 * btree: column-store fixed-size leaf pages, only reported if tree_walk
 * or all statistics are enabled
 */
#define	WT_STAT_DSRC_BTREE_COLUMN_FIX			2024
/*!
 * btree: column-store internal pages, only reported if tree_walk or all
 * statistics are enabled
 */
#define	WT_STAT_DSRC_BTREE_COLUMN_INTERNAL		2025
/*!
 * btree: column-store variable-size RLE encoded values, only reported if
 * tree_walk or all statistics are enabled
 */
#define	WT_STAT_DSRC_BTREE_COLUMN_RLE			2026
/*!
 * btree: column-store variable-size deleted values, only reported if
 * tree_walk or all statistics are enabled
 */
#define	WT_STAT_DSRC_BTREE_COLUMN_DELETED		2027
/*!
 * btree: column-store variable-size leaf pages, only reported if
 * tree_walk or all statistics are enabled
 */
#define	WT_STAT_DSRC_BTREE_COLUMN_VARIABLE		2028
/*! btree: fixed-record size */
#define	WT_STAT_DSRC_BTREE_FIXED_LEN			2029
/*! btree: maximum internal page key size */
#define	WT_STAT_DSRC_BTREE_MAXINTLKEY			2030
/*! btree: maximum internal page size */
#define	WT_STAT_DSRC_BTREE_MAXINTLPAGE			2031
/*! btree: maximum leaf page key size */
#define	WT_STAT_DSRC_BTREE_MAXLEAFKEY			2032
/*! btree: maximum leaf page size */
#define	WT_STAT_DSRC_BTREE_MAXLEAFPAGE			2033
/*! btree: maximum leaf page value size */
#define	WT_STAT_DSRC_BTREE_MAXLEAFVALUE			2034
/*! btree: maximum tree depth */
#define	WT_STAT_DSRC_BTREE_MAXIMUM_DEPTH		2035
/*!
 * btree: number of key/value pairs, only reported if tree_walk or all
 * statistics are enabled
 */
#define	WT_STAT_DSRC_BTREE_ENTRIES			2036
/*!
 * btree: overflow pages, only reported if tree_walk or all statistics
 * are enabled
 */
#define	WT_STAT_DSRC_BTREE_OVERFLOW			2037
/*! btree: pages rewritten by compaction */
#define	WT_STAT_DSRC_BTREE_COMPACT_REWRITE		2038
/*!
 * btree: row-store empty values, only reported if tree_walk or all
 * statistics are enabled
 */
#define	WT_STAT_DSRC_BTREE_ROW_EMPTY_VALUES		2039
/*!
 * btree: row-store internal pages, only reported if tree_walk or all
 * statistics are enabled
 */
#define	WT_STAT_DSRC_BTREE_ROW_INTERNAL			2040
/*!
 * btree: row-store leaf pages, only reported if tree_walk or all
 * statistics are enabled
 */
#define	WT_STAT_DSRC_BTREE_ROW_LEAF			2041
/*! cache: bytes currently in the cache */
#define	WT_STAT_DSRC_CACHE_BYTES_INUSE			2042
/*! cache: bytes dirty in the cache cumulative */
#define	WT_STAT_DSRC_CACHE_BYTES_DIRTY_TOTAL		2043
/*! cache: bytes read into cache */
#define	WT_STAT_DSRC_CACHE_BYTES_READ			2044
/*! cache: bytes written from cache */
#define	WT_STAT_DSRC_CACHE_BYTES_WRITE			2045
/*! cache: checkpoint blocked page eviction */
#define	WT_STAT_DSRC_CACHE_EVICTION_CHECKPOINT		2046
/*! cache: data source pages selected for eviction unable to be evicted */
#define	WT_STAT_DSRC_CACHE_EVICTION_FAIL		2047
/*! cache: eviction walk passes of a file */
#define	WT_STAT_DSRC_CACHE_EVICTION_WALK_PASSES		2048
/*! cache: eviction walk target pages histogram - 0-9 */
#define	WT_STAT_DSRC_CACHE_EVICTION_TARGET_PAGE_LT10	2049
/*! cache: eviction walk target pages histogram - 10-31 */
#define	WT_STAT_DSRC_CACHE_EVICTION_TARGET_PAGE_LT32	2050
/*! cache: eviction walk target pages histogram - 128 and higher */
#define	WT_STAT_DSRC_CACHE_EVICTION_TARGET_PAGE_GE128	2051
/*! cache: eviction walk target pages histogram - 32-63 */
#define	WT_STAT_DSRC_CACHE_EVICTION_TARGET_PAGE_LT64	2052
/*! cache: eviction walk target pages histogram - 64-128 */
#define	WT_STAT_DSRC_CACHE_EVICTION_TARGET_PAGE_LT128	2053
/*! cache: eviction walks abandoned */
#define	WT_STAT_DSRC_CACHE_EVICTION_WALKS_ABANDONED	2054
/*! cache: eviction walks gave up because they restarted their walk twice */
#define	WT_STAT_DSRC_CACHE_EVICTION_WALKS_STOPPED	2055
/*!
 * cache: eviction walks gave up because they saw too many pages and
 * found no candidates
 */
#define	WT_STAT_DSRC_CACHE_EVICTION_WALKS_GAVE_UP_NO_TARGETS	2056
/*!
 * cache: eviction walks gave up because they saw too many pages and
 * found too few candidates
 */
#define	WT_STAT_DSRC_CACHE_EVICTION_WALKS_GAVE_UP_RATIO	2057
/*! cache: eviction walks reached end of tree */
#define	WT_STAT_DSRC_CACHE_EVICTION_WALKS_ENDED		2058
/*! cache: eviction walks started from root of tree */
#define	WT_STAT_DSRC_CACHE_EVICTION_WALK_FROM_ROOT	2059
/*! cache: eviction walks started from saved location in tree */
#define	WT_STAT_DSRC_CACHE_EVICTION_WALK_SAVED_POS	2060
/*! cache: hazard pointer blocked page eviction */
#define	WT_STAT_DSRC_CACHE_EVICTION_HAZARD		2061
/*! cache: history store table reads */
#define	WT_STAT_DSRC_CACHE_HS_READ			2062
/*! cache: in-memory page passed criteria to be split */
#define	WT_STAT_DSRC_CACHE_INMEM_SPLITTABLE		2063
/*! cache: in-memory page splits */
#define	WT_STAT_DSRC_CACHE_INMEM_SPLIT			2064
/*! cache: internal pages evicted */
#define	WT_STAT_DSRC_CACHE_EVICTION_INTERNAL		2065
/*! cache: internal pages split during eviction */
#define	WT_STAT_DSRC_CACHE_EVICTION_SPLIT_INTERNAL	2066
/*! cache: leaf pages split during eviction */
#define	WT_STAT_DSRC_CACHE_EVICTION_SPLIT_LEAF		2067
/*! cache: modified pages evicted */
#define	WT_STAT_DSRC_CACHE_EVICTION_DIRTY		2068
/*! cache: overflow pages read into cache */
#define	WT_STAT_DSRC_CACHE_READ_OVERFLOW		2069
/*! cache: page split during eviction deepened the tree */
#define	WT_STAT_DSRC_CACHE_EVICTION_DEEPEN		2070
/*! cache: page written requiring history store records */
#define	WT_STAT_DSRC_CACHE_WRITE_HS			2071
/*! cache: pages read into cache */
#define	WT_STAT_DSRC_CACHE_READ				2072
/*! cache: pages read into cache after truncate */
#define	WT_STAT_DSRC_CACHE_READ_DELETED			2073
/*! cache: pages read into cache after truncate in prepare state */
#define	WT_STAT_DSRC_CACHE_READ_DELETED_PREPARED	2074
/*! cache: pages requested from the cache */
#define	WT_STAT_DSRC_CACHE_PAGES_REQUESTED		2075
/*! cache: pages seen by eviction walk */
#define	WT_STAT_DSRC_CACHE_EVICTION_PAGES_SEEN		2076
/*! cache: pages written from cache */
#define	WT_STAT_DSRC_CACHE_WRITE			2077
/*! cache: pages written requiring in-memory restoration */
#define	WT_STAT_DSRC_CACHE_WRITE_RESTORE		2078
/*! cache: tracked dirty bytes in the cache */
#define	WT_STAT_DSRC_CACHE_BYTES_DIRTY			2079
/*! cache: unmodified pages evicted */
#define	WT_STAT_DSRC_CACHE_EVICTION_CLEAN		2080
/*!
 * cache_walk: Average difference between current eviction generation
 * when the page was last considered, only reported if cache_walk or all
 * statistics are enabled
 */
#define	WT_STAT_DSRC_CACHE_STATE_GEN_AVG_GAP		2081
/*!
 * cache_walk: Average on-disk page image size seen, only reported if
 * cache_walk or all statistics are enabled
 */
#define	WT_STAT_DSRC_CACHE_STATE_AVG_WRITTEN_SIZE	2082
/*!
 * cache_walk: Average time in cache for pages that have been visited by
 * the eviction server, only reported if cache_walk or all statistics are
 * enabled
 */
#define	WT_STAT_DSRC_CACHE_STATE_AVG_VISITED_AGE	2083
/*!
 * cache_walk: Average time in cache for pages that have not been visited
 * by the eviction server, only reported if cache_walk or all statistics
 * are enabled
 */
#define	WT_STAT_DSRC_CACHE_STATE_AVG_UNVISITED_AGE	2084
/*!
 * cache_walk: Clean pages currently in cache, only reported if
 * cache_walk or all statistics are enabled
 */
#define	WT_STAT_DSRC_CACHE_STATE_PAGES_CLEAN		2085
/*!
 * cache_walk: Current eviction generation, only reported if cache_walk
 * or all statistics are enabled
 */
#define	WT_STAT_DSRC_CACHE_STATE_GEN_CURRENT		2086
/*!
 * cache_walk: Dirty pages currently in cache, only reported if
 * cache_walk or all statistics are enabled
 */
#define	WT_STAT_DSRC_CACHE_STATE_PAGES_DIRTY		2087
/*!
 * cache_walk: Entries in the root page, only reported if cache_walk or
 * all statistics are enabled
 */
#define	WT_STAT_DSRC_CACHE_STATE_ROOT_ENTRIES		2088
/*!
 * cache_walk: Internal pages currently in cache, only reported if
 * cache_walk or all statistics are enabled
 */
#define	WT_STAT_DSRC_CACHE_STATE_PAGES_INTERNAL		2089
/*!
 * cache_walk: Leaf pages currently in cache, only reported if cache_walk
 * or all statistics are enabled
 */
#define	WT_STAT_DSRC_CACHE_STATE_PAGES_LEAF		2090
/*!
 * cache_walk: Maximum difference between current eviction generation
 * when the page was last considered, only reported if cache_walk or all
 * statistics are enabled
 */
#define	WT_STAT_DSRC_CACHE_STATE_GEN_MAX_GAP		2091
/*!
 * cache_walk: Maximum page size seen, only reported if cache_walk or all
 * statistics are enabled
 */
#define	WT_STAT_DSRC_CACHE_STATE_MAX_PAGESIZE		2092
/*!
 * cache_walk: Minimum on-disk page image size seen, only reported if
 * cache_walk or all statistics are enabled
 */
#define	WT_STAT_DSRC_CACHE_STATE_MIN_WRITTEN_SIZE	2093
/*!
 * cache_walk: Number of pages never visited by eviction server, only
 * reported if cache_walk or all statistics are enabled
 */
#define	WT_STAT_DSRC_CACHE_STATE_UNVISITED_COUNT	2094
/*!
 * cache_walk: On-disk page image sizes smaller than a single allocation
 * unit, only reported if cache_walk or all statistics are enabled
 */
#define	WT_STAT_DSRC_CACHE_STATE_SMALLER_ALLOC_SIZE	2095
/*!
 * cache_walk: Pages created in memory and never written, only reported
 * if cache_walk or all statistics are enabled
 */
#define	WT_STAT_DSRC_CACHE_STATE_MEMORY			2096
/*!
 * cache_walk: Pages currently queued for eviction, only reported if
 * cache_walk or all statistics are enabled
 */
#define	WT_STAT_DSRC_CACHE_STATE_QUEUED			2097
/*!
 * cache_walk: Pages that could not be queued for eviction, only reported
 * if cache_walk or all statistics are enabled
 */
#define	WT_STAT_DSRC_CACHE_STATE_NOT_QUEUEABLE		2098
/*!
 * cache_walk: Refs skipped during cache traversal, only reported if
 * cache_walk or all statistics are enabled
 */
#define	WT_STAT_DSRC_CACHE_STATE_REFS_SKIPPED		2099
/*!
 * cache_walk: Size of the root page, only reported if cache_walk or all
 * statistics are enabled
 */
#define	WT_STAT_DSRC_CACHE_STATE_ROOT_SIZE		2100
/*!
 * cache_walk: Total number of pages currently in cache, only reported if
 * cache_walk or all statistics are enabled
 */
<<<<<<< HEAD
#define	WT_STAT_DSRC_CACHE_STATE_PAGES			2100
/*! checkpoint-cleanup: pages added for eviction */
#define	WT_STAT_DSRC_CC_PAGES_EVICT			2101
/*! checkpoint-cleanup: pages removed */
#define	WT_STAT_DSRC_CC_PAGES_REMOVED			2102
/*! checkpoint-cleanup: pages skipped during tree walk */
#define	WT_STAT_DSRC_CC_PAGES_WALK_SKIPPED		2103
/*! checkpoint-cleanup: pages visited */
#define	WT_STAT_DSRC_CC_PAGES_VISITED			2104
=======
#define	WT_STAT_DSRC_CACHE_STATE_PAGES			2101
/*! checkpoint-cleanup: pages added for eviction */
#define	WT_STAT_DSRC_CC_PAGES_EVICT			2102
/*! checkpoint-cleanup: pages removed */
#define	WT_STAT_DSRC_CC_PAGES_REMOVED			2103
/*! checkpoint-cleanup: pages skipped during tree walk */
#define	WT_STAT_DSRC_CC_PAGES_WALK_SKIPPED		2104
/*! checkpoint-cleanup: pages visited */
#define	WT_STAT_DSRC_CC_PAGES_VISITED			2105
>>>>>>> d29619b7
/*!
 * compression: compressed page maximum internal page size prior to
 * compression
 */
<<<<<<< HEAD
#define	WT_STAT_DSRC_COMPRESS_PRECOMP_INTL_MAX_PAGE_SIZE	2105
=======
#define	WT_STAT_DSRC_COMPRESS_PRECOMP_INTL_MAX_PAGE_SIZE	2106
>>>>>>> d29619b7
/*!
 * compression: compressed page maximum leaf page size prior to
 * compression
 */
<<<<<<< HEAD
#define	WT_STAT_DSRC_COMPRESS_PRECOMP_LEAF_MAX_PAGE_SIZE	2106
/*! compression: compressed pages read */
#define	WT_STAT_DSRC_COMPRESS_READ			2107
/*! compression: compressed pages written */
#define	WT_STAT_DSRC_COMPRESS_WRITE			2108
/*! compression: page written failed to compress */
#define	WT_STAT_DSRC_COMPRESS_WRITE_FAIL		2109
/*! compression: page written was too small to compress */
#define	WT_STAT_DSRC_COMPRESS_WRITE_TOO_SMALL		2110
/*! cursor: Total number of entries skipped by cursor next calls */
#define	WT_STAT_DSRC_CURSOR_NEXT_SKIP_TOTAL		2111
/*! cursor: Total number of entries skipped by cursor prev calls */
#define	WT_STAT_DSRC_CURSOR_PREV_SKIP_TOTAL		2112
=======
#define	WT_STAT_DSRC_COMPRESS_PRECOMP_LEAF_MAX_PAGE_SIZE	2107
/*! compression: compressed pages read */
#define	WT_STAT_DSRC_COMPRESS_READ			2108
/*! compression: compressed pages written */
#define	WT_STAT_DSRC_COMPRESS_WRITE			2109
/*! compression: page written failed to compress */
#define	WT_STAT_DSRC_COMPRESS_WRITE_FAIL		2110
/*! compression: page written was too small to compress */
#define	WT_STAT_DSRC_COMPRESS_WRITE_TOO_SMALL		2111
/*! cursor: Total number of entries skipped by cursor next calls */
#define	WT_STAT_DSRC_CURSOR_NEXT_SKIP_TOTAL		2112
/*! cursor: Total number of entries skipped by cursor prev calls */
#define	WT_STAT_DSRC_CURSOR_PREV_SKIP_TOTAL		2113
>>>>>>> d29619b7
/*!
 * cursor: Total number of entries skipped to position the history store
 * cursor
 */
<<<<<<< HEAD
#define	WT_STAT_DSRC_CURSOR_SKIP_HS_CUR_POSITION	2113
/*! cursor: bulk loaded cursor insert calls */
#define	WT_STAT_DSRC_CURSOR_INSERT_BULK			2114
/*! cursor: cache cursors reuse count */
#define	WT_STAT_DSRC_CURSOR_REOPEN			2115
/*! cursor: close calls that result in cache */
#define	WT_STAT_DSRC_CURSOR_CACHE			2116
/*! cursor: create calls */
#define	WT_STAT_DSRC_CURSOR_CREATE			2117
=======
#define	WT_STAT_DSRC_CURSOR_SKIP_HS_CUR_POSITION	2114
/*! cursor: bulk loaded cursor insert calls */
#define	WT_STAT_DSRC_CURSOR_INSERT_BULK			2115
/*! cursor: cache cursors reuse count */
#define	WT_STAT_DSRC_CURSOR_REOPEN			2116
/*! cursor: close calls that result in cache */
#define	WT_STAT_DSRC_CURSOR_CACHE			2117
/*! cursor: create calls */
#define	WT_STAT_DSRC_CURSOR_CREATE			2118
>>>>>>> d29619b7
/*!
 * cursor: cursor next calls that skip greater than or equal to 100
 * entries
 */
<<<<<<< HEAD
#define	WT_STAT_DSRC_CURSOR_NEXT_SKIP_GE_100		2118
/*! cursor: cursor next calls that skip less than 100 entries */
#define	WT_STAT_DSRC_CURSOR_NEXT_SKIP_LT_100		2119
=======
#define	WT_STAT_DSRC_CURSOR_NEXT_SKIP_GE_100		2119
/*! cursor: cursor next calls that skip less than 100 entries */
#define	WT_STAT_DSRC_CURSOR_NEXT_SKIP_LT_100		2120
>>>>>>> d29619b7
/*!
 * cursor: cursor prev calls that skip greater than or equal to 100
 * entries
 */
<<<<<<< HEAD
#define	WT_STAT_DSRC_CURSOR_PREV_SKIP_GE_100		2120
/*! cursor: cursor prev calls that skip less than 100 entries */
#define	WT_STAT_DSRC_CURSOR_PREV_SKIP_LT_100		2121
/*! cursor: insert calls */
#define	WT_STAT_DSRC_CURSOR_INSERT			2122
/*! cursor: insert key and value bytes */
#define	WT_STAT_DSRC_CURSOR_INSERT_BYTES		2123
/*! cursor: modify */
#define	WT_STAT_DSRC_CURSOR_MODIFY			2124
/*! cursor: modify key and value bytes affected */
#define	WT_STAT_DSRC_CURSOR_MODIFY_BYTES		2125
/*! cursor: modify value bytes modified */
#define	WT_STAT_DSRC_CURSOR_MODIFY_BYTES_TOUCH		2126
/*! cursor: next calls */
#define	WT_STAT_DSRC_CURSOR_NEXT			2127
/*! cursor: open cursor count */
#define	WT_STAT_DSRC_CURSOR_OPEN_COUNT			2128
/*! cursor: operation restarted */
#define	WT_STAT_DSRC_CURSOR_RESTART			2129
/*! cursor: prev calls */
#define	WT_STAT_DSRC_CURSOR_PREV			2130
/*! cursor: remove calls */
#define	WT_STAT_DSRC_CURSOR_REMOVE			2131
/*! cursor: remove key bytes removed */
#define	WT_STAT_DSRC_CURSOR_REMOVE_BYTES		2132
/*! cursor: reserve calls */
#define	WT_STAT_DSRC_CURSOR_RESERVE			2133
/*! cursor: reset calls */
#define	WT_STAT_DSRC_CURSOR_RESET			2134
/*! cursor: search calls */
#define	WT_STAT_DSRC_CURSOR_SEARCH			2135
/*! cursor: search history store calls */
#define	WT_STAT_DSRC_CURSOR_SEARCH_HS			2136
/*! cursor: search near calls */
#define	WT_STAT_DSRC_CURSOR_SEARCH_NEAR			2137
/*! cursor: truncate calls */
#define	WT_STAT_DSRC_CURSOR_TRUNCATE			2138
/*! cursor: update calls */
#define	WT_STAT_DSRC_CURSOR_UPDATE			2139
/*! cursor: update key and value bytes */
#define	WT_STAT_DSRC_CURSOR_UPDATE_BYTES		2140
/*! cursor: update value size change */
#define	WT_STAT_DSRC_CURSOR_UPDATE_BYTES_CHANGED	2141
/*! reconciliation: approximate byte size of timestamps in pages written */
#define	WT_STAT_DSRC_REC_TIME_WINDOW_BYTES_TS		2142
=======
#define	WT_STAT_DSRC_CURSOR_PREV_SKIP_GE_100		2121
/*! cursor: cursor prev calls that skip less than 100 entries */
#define	WT_STAT_DSRC_CURSOR_PREV_SKIP_LT_100		2122
/*! cursor: insert calls */
#define	WT_STAT_DSRC_CURSOR_INSERT			2123
/*! cursor: insert key and value bytes */
#define	WT_STAT_DSRC_CURSOR_INSERT_BYTES		2124
/*! cursor: modify */
#define	WT_STAT_DSRC_CURSOR_MODIFY			2125
/*! cursor: modify key and value bytes affected */
#define	WT_STAT_DSRC_CURSOR_MODIFY_BYTES		2126
/*! cursor: modify value bytes modified */
#define	WT_STAT_DSRC_CURSOR_MODIFY_BYTES_TOUCH		2127
/*! cursor: next calls */
#define	WT_STAT_DSRC_CURSOR_NEXT			2128
/*! cursor: open cursor count */
#define	WT_STAT_DSRC_CURSOR_OPEN_COUNT			2129
/*! cursor: operation restarted */
#define	WT_STAT_DSRC_CURSOR_RESTART			2130
/*! cursor: prev calls */
#define	WT_STAT_DSRC_CURSOR_PREV			2131
/*! cursor: remove calls */
#define	WT_STAT_DSRC_CURSOR_REMOVE			2132
/*! cursor: remove key bytes removed */
#define	WT_STAT_DSRC_CURSOR_REMOVE_BYTES		2133
/*! cursor: reserve calls */
#define	WT_STAT_DSRC_CURSOR_RESERVE			2134
/*! cursor: reset calls */
#define	WT_STAT_DSRC_CURSOR_RESET			2135
/*! cursor: search calls */
#define	WT_STAT_DSRC_CURSOR_SEARCH			2136
/*! cursor: search history store calls */
#define	WT_STAT_DSRC_CURSOR_SEARCH_HS			2137
/*! cursor: search near calls */
#define	WT_STAT_DSRC_CURSOR_SEARCH_NEAR			2138
/*! cursor: truncate calls */
#define	WT_STAT_DSRC_CURSOR_TRUNCATE			2139
/*! cursor: update calls */
#define	WT_STAT_DSRC_CURSOR_UPDATE			2140
/*! cursor: update key and value bytes */
#define	WT_STAT_DSRC_CURSOR_UPDATE_BYTES		2141
/*! cursor: update value size change */
#define	WT_STAT_DSRC_CURSOR_UPDATE_BYTES_CHANGED	2142
/*! reconciliation: approximate byte size of timestamps in pages written */
#define	WT_STAT_DSRC_REC_TIME_WINDOW_BYTES_TS		2143
>>>>>>> d29619b7
/*!
 * reconciliation: approximate byte size of transaction IDs in pages
 * written
 */
<<<<<<< HEAD
#define	WT_STAT_DSRC_REC_TIME_WINDOW_BYTES_TXN		2143
/*! reconciliation: dictionary matches */
#define	WT_STAT_DSRC_REC_DICTIONARY			2144
/*! reconciliation: fast-path pages deleted */
#define	WT_STAT_DSRC_REC_PAGE_DELETE_FAST		2145
=======
#define	WT_STAT_DSRC_REC_TIME_WINDOW_BYTES_TXN		2144
/*! reconciliation: dictionary matches */
#define	WT_STAT_DSRC_REC_DICTIONARY			2145
/*! reconciliation: fast-path pages deleted */
#define	WT_STAT_DSRC_REC_PAGE_DELETE_FAST		2146
>>>>>>> d29619b7
/*!
 * reconciliation: internal page key bytes discarded using suffix
 * compression
 */
<<<<<<< HEAD
#define	WT_STAT_DSRC_REC_SUFFIX_COMPRESSION		2146
/*! reconciliation: internal page multi-block writes */
#define	WT_STAT_DSRC_REC_MULTIBLOCK_INTERNAL		2147
/*! reconciliation: internal-page overflow keys */
#define	WT_STAT_DSRC_REC_OVERFLOW_KEY_INTERNAL		2148
/*! reconciliation: leaf page key bytes discarded using prefix compression */
#define	WT_STAT_DSRC_REC_PREFIX_COMPRESSION		2149
/*! reconciliation: leaf page multi-block writes */
#define	WT_STAT_DSRC_REC_MULTIBLOCK_LEAF		2150
/*! reconciliation: leaf-page overflow keys */
#define	WT_STAT_DSRC_REC_OVERFLOW_KEY_LEAF		2151
/*! reconciliation: maximum blocks required for a page */
#define	WT_STAT_DSRC_REC_MULTIBLOCK_MAX			2152
/*! reconciliation: overflow values written */
#define	WT_STAT_DSRC_REC_OVERFLOW_VALUE			2153
/*! reconciliation: page checksum matches */
#define	WT_STAT_DSRC_REC_PAGE_MATCH			2154
/*! reconciliation: page reconciliation calls */
#define	WT_STAT_DSRC_REC_PAGES				2155
/*! reconciliation: page reconciliation calls for eviction */
#define	WT_STAT_DSRC_REC_PAGES_EVICTION			2156
/*! reconciliation: pages deleted */
#define	WT_STAT_DSRC_REC_PAGE_DELETE			2157
=======
#define	WT_STAT_DSRC_REC_SUFFIX_COMPRESSION		2147
/*! reconciliation: internal page multi-block writes */
#define	WT_STAT_DSRC_REC_MULTIBLOCK_INTERNAL		2148
/*! reconciliation: internal-page overflow keys */
#define	WT_STAT_DSRC_REC_OVERFLOW_KEY_INTERNAL		2149
/*! reconciliation: leaf page key bytes discarded using prefix compression */
#define	WT_STAT_DSRC_REC_PREFIX_COMPRESSION		2150
/*! reconciliation: leaf page multi-block writes */
#define	WT_STAT_DSRC_REC_MULTIBLOCK_LEAF		2151
/*! reconciliation: leaf-page overflow keys */
#define	WT_STAT_DSRC_REC_OVERFLOW_KEY_LEAF		2152
/*! reconciliation: maximum blocks required for a page */
#define	WT_STAT_DSRC_REC_MULTIBLOCK_MAX			2153
/*! reconciliation: overflow values written */
#define	WT_STAT_DSRC_REC_OVERFLOW_VALUE			2154
/*! reconciliation: page checksum matches */
#define	WT_STAT_DSRC_REC_PAGE_MATCH			2155
/*! reconciliation: page reconciliation calls */
#define	WT_STAT_DSRC_REC_PAGES				2156
/*! reconciliation: page reconciliation calls for eviction */
#define	WT_STAT_DSRC_REC_PAGES_EVICTION			2157
/*! reconciliation: pages deleted */
#define	WT_STAT_DSRC_REC_PAGE_DELETE			2158
>>>>>>> d29619b7
/*!
 * reconciliation: pages written including an aggregated newest start
 * durable timestamp
 */
<<<<<<< HEAD
#define	WT_STAT_DSRC_REC_TIME_AGGR_NEWEST_START_DURABLE_TS	2158
=======
#define	WT_STAT_DSRC_REC_TIME_AGGR_NEWEST_START_DURABLE_TS	2159
>>>>>>> d29619b7
/*!
 * reconciliation: pages written including an aggregated newest stop
 * durable timestamp
 */
<<<<<<< HEAD
#define	WT_STAT_DSRC_REC_TIME_AGGR_NEWEST_STOP_DURABLE_TS	2159
=======
#define	WT_STAT_DSRC_REC_TIME_AGGR_NEWEST_STOP_DURABLE_TS	2160
>>>>>>> d29619b7
/*!
 * reconciliation: pages written including an aggregated newest stop
 * timestamp
 */
<<<<<<< HEAD
#define	WT_STAT_DSRC_REC_TIME_AGGR_NEWEST_STOP_TS	2160
=======
#define	WT_STAT_DSRC_REC_TIME_AGGR_NEWEST_STOP_TS	2161
>>>>>>> d29619b7
/*!
 * reconciliation: pages written including an aggregated newest stop
 * transaction ID
 */
<<<<<<< HEAD
#define	WT_STAT_DSRC_REC_TIME_AGGR_NEWEST_STOP_TXN	2161
=======
#define	WT_STAT_DSRC_REC_TIME_AGGR_NEWEST_STOP_TXN	2162
>>>>>>> d29619b7
/*!
 * reconciliation: pages written including an aggregated oldest start
 * timestamp
 */
<<<<<<< HEAD
#define	WT_STAT_DSRC_REC_TIME_AGGR_OLDEST_START_TS	2162
=======
#define	WT_STAT_DSRC_REC_TIME_AGGR_OLDEST_START_TS	2163
>>>>>>> d29619b7
/*!
 * reconciliation: pages written including an aggregated oldest start
 * transaction ID
 */
<<<<<<< HEAD
#define	WT_STAT_DSRC_REC_TIME_AGGR_OLDEST_START_TXN	2163
/*! reconciliation: pages written including an aggregated prepare */
#define	WT_STAT_DSRC_REC_TIME_AGGR_PREPARED		2164
/*! reconciliation: pages written including at least one prepare */
#define	WT_STAT_DSRC_REC_TIME_WINDOW_PAGES_PREPARED	2165
=======
#define	WT_STAT_DSRC_REC_TIME_AGGR_OLDEST_START_TXN	2164
/*! reconciliation: pages written including an aggregated prepare */
#define	WT_STAT_DSRC_REC_TIME_AGGR_PREPARED		2165
/*! reconciliation: pages written including at least one prepare */
#define	WT_STAT_DSRC_REC_TIME_WINDOW_PAGES_PREPARED	2166
>>>>>>> d29619b7
/*!
 * reconciliation: pages written including at least one start durable
 * timestamp
 */
<<<<<<< HEAD
#define	WT_STAT_DSRC_REC_TIME_WINDOW_PAGES_DURABLE_START_TS	2166
/*! reconciliation: pages written including at least one start timestamp */
#define	WT_STAT_DSRC_REC_TIME_WINDOW_PAGES_START_TS	2167
=======
#define	WT_STAT_DSRC_REC_TIME_WINDOW_PAGES_DURABLE_START_TS	2167
/*! reconciliation: pages written including at least one start timestamp */
#define	WT_STAT_DSRC_REC_TIME_WINDOW_PAGES_START_TS	2168
>>>>>>> d29619b7
/*!
 * reconciliation: pages written including at least one start transaction
 * ID
 */
<<<<<<< HEAD
#define	WT_STAT_DSRC_REC_TIME_WINDOW_PAGES_START_TXN	2168
=======
#define	WT_STAT_DSRC_REC_TIME_WINDOW_PAGES_START_TXN	2169
>>>>>>> d29619b7
/*!
 * reconciliation: pages written including at least one stop durable
 * timestamp
 */
<<<<<<< HEAD
#define	WT_STAT_DSRC_REC_TIME_WINDOW_PAGES_DURABLE_STOP_TS	2169
/*! reconciliation: pages written including at least one stop timestamp */
#define	WT_STAT_DSRC_REC_TIME_WINDOW_PAGES_STOP_TS	2170
=======
#define	WT_STAT_DSRC_REC_TIME_WINDOW_PAGES_DURABLE_STOP_TS	2170
/*! reconciliation: pages written including at least one stop timestamp */
#define	WT_STAT_DSRC_REC_TIME_WINDOW_PAGES_STOP_TS	2171
>>>>>>> d29619b7
/*!
 * reconciliation: pages written including at least one stop transaction
 * ID
 */
<<<<<<< HEAD
#define	WT_STAT_DSRC_REC_TIME_WINDOW_PAGES_STOP_TXN	2171
/*! reconciliation: records written including a prepare */
#define	WT_STAT_DSRC_REC_TIME_WINDOW_PREPARED		2172
/*! reconciliation: records written including a start durable timestamp */
#define	WT_STAT_DSRC_REC_TIME_WINDOW_DURABLE_START_TS	2173
/*! reconciliation: records written including a start timestamp */
#define	WT_STAT_DSRC_REC_TIME_WINDOW_START_TS		2174
/*! reconciliation: records written including a start transaction ID */
#define	WT_STAT_DSRC_REC_TIME_WINDOW_START_TXN		2175
/*! reconciliation: records written including a stop durable timestamp */
#define	WT_STAT_DSRC_REC_TIME_WINDOW_DURABLE_STOP_TS	2176
/*! reconciliation: records written including a stop timestamp */
#define	WT_STAT_DSRC_REC_TIME_WINDOW_STOP_TS		2177
/*! reconciliation: records written including a stop transaction ID */
#define	WT_STAT_DSRC_REC_TIME_WINDOW_STOP_TXN		2178
/*! session: object compaction */
#define	WT_STAT_DSRC_SESSION_COMPACT			2179
/*! transaction: update conflicts */
#define	WT_STAT_DSRC_TXN_UPDATE_CONFLICT		2180
=======
#define	WT_STAT_DSRC_REC_TIME_WINDOW_PAGES_STOP_TXN	2172
/*! reconciliation: records written including a prepare */
#define	WT_STAT_DSRC_REC_TIME_WINDOW_PREPARED		2173
/*! reconciliation: records written including a start durable timestamp */
#define	WT_STAT_DSRC_REC_TIME_WINDOW_DURABLE_START_TS	2174
/*! reconciliation: records written including a start timestamp */
#define	WT_STAT_DSRC_REC_TIME_WINDOW_START_TS		2175
/*! reconciliation: records written including a start transaction ID */
#define	WT_STAT_DSRC_REC_TIME_WINDOW_START_TXN		2176
/*! reconciliation: records written including a stop durable timestamp */
#define	WT_STAT_DSRC_REC_TIME_WINDOW_DURABLE_STOP_TS	2177
/*! reconciliation: records written including a stop timestamp */
#define	WT_STAT_DSRC_REC_TIME_WINDOW_STOP_TS		2178
/*! reconciliation: records written including a stop transaction ID */
#define	WT_STAT_DSRC_REC_TIME_WINDOW_STOP_TXN		2179
/*! session: object compaction */
#define	WT_STAT_DSRC_SESSION_COMPACT			2180
/*! transaction: race to read prepared update retry */
#define	WT_STAT_DSRC_TXN_READ_RACE_PREPARE_UPDATE	2181
/*! transaction: update conflicts */
#define	WT_STAT_DSRC_TXN_UPDATE_CONFLICT		2182
>>>>>>> d29619b7

/*!
 * @}
 * @name Statistics for join cursors
 * @anchor statistics_join
 * @{
 */
/*! : accesses to the main table */
#define	WT_STAT_JOIN_MAIN_ACCESS			3000
/*! : bloom filter false positives */
#define	WT_STAT_JOIN_BLOOM_FALSE_POSITIVE		3001
/*! : checks that conditions of membership are satisfied */
#define	WT_STAT_JOIN_MEMBERSHIP_CHECK			3002
/*! : items inserted into a bloom filter */
#define	WT_STAT_JOIN_BLOOM_INSERT			3003
/*! : items iterated */
#define	WT_STAT_JOIN_ITERATED				3004

/*!
 * @}
 * @name Statistics for session
 * @anchor statistics_session
 * @{
 */
/*! session: bytes read into cache */
#define	WT_STAT_SESSION_BYTES_READ			4000
/*! session: bytes written from cache */
#define	WT_STAT_SESSION_BYTES_WRITE			4001
/*! session: dhandle lock wait time (usecs) */
#define	WT_STAT_SESSION_LOCK_DHANDLE_WAIT		4002
/*! session: page read from disk to cache time (usecs) */
#define	WT_STAT_SESSION_READ_TIME			4003
/*! session: page write from cache to disk time (usecs) */
#define	WT_STAT_SESSION_WRITE_TIME			4004
/*! session: schema lock wait time (usecs) */
#define	WT_STAT_SESSION_LOCK_SCHEMA_WAIT		4005
/*! session: time waiting for cache (usecs) */
#define	WT_STAT_SESSION_CACHE_TIME			4006
/*! @} */
/*
 * Statistics section: END
 * DO NOT EDIT: automatically built by dist/stat.py.
 */
/*! @} */

#undef __F

#if defined(__cplusplus)
}
#endif
#endif /* __WIREDTIGER_H_ */<|MERGE_RESOLUTION|>--- conflicted
+++ resolved
@@ -5373,21 +5373,6 @@
 /*! capacity: time waiting during logging (usecs) */
 #define	WT_STAT_CONN_CAPACITY_TIME_LOG			1174
 /*! capacity: time waiting during read (usecs) */
-<<<<<<< HEAD
-#define	WT_STAT_CONN_CAPACITY_TIME_READ			1173
-/*! checkpoint-cleanup: pages added for eviction */
-#define	WT_STAT_CONN_CC_PAGES_EVICT			1174
-/*! checkpoint-cleanup: pages removed */
-#define	WT_STAT_CONN_CC_PAGES_REMOVED			1175
-/*! checkpoint-cleanup: pages skipped during tree walk */
-#define	WT_STAT_CONN_CC_PAGES_WALK_SKIPPED		1176
-/*! checkpoint-cleanup: pages visited */
-#define	WT_STAT_CONN_CC_PAGES_VISITED			1177
-/*! connection: auto adjusting condition resets */
-#define	WT_STAT_CONN_COND_AUTO_WAIT_RESET		1178
-/*! connection: auto adjusting condition wait calls */
-#define	WT_STAT_CONN_COND_AUTO_WAIT			1179
-=======
 #define	WT_STAT_CONN_CAPACITY_TIME_READ			1175
 /*! checkpoint-cleanup: pages added for eviction */
 #define	WT_STAT_CONN_CC_PAGES_EVICT			1176
@@ -5401,40 +5386,10 @@
 #define	WT_STAT_CONN_COND_AUTO_WAIT_RESET		1180
 /*! connection: auto adjusting condition wait calls */
 #define	WT_STAT_CONN_COND_AUTO_WAIT			1181
->>>>>>> d29619b7
 /*!
  * connection: auto adjusting condition wait raced to update timeout and
  * skipped updating
  */
-<<<<<<< HEAD
-#define	WT_STAT_CONN_COND_AUTO_WAIT_SKIPPED		1180
-/*! connection: detected system time went backwards */
-#define	WT_STAT_CONN_TIME_TRAVEL			1181
-/*! connection: files currently open */
-#define	WT_STAT_CONN_FILE_OPEN				1182
-/*! connection: memory allocations */
-#define	WT_STAT_CONN_MEMORY_ALLOCATION			1183
-/*! connection: memory frees */
-#define	WT_STAT_CONN_MEMORY_FREE			1184
-/*! connection: memory re-allocations */
-#define	WT_STAT_CONN_MEMORY_GROW			1185
-/*! connection: pthread mutex condition wait calls */
-#define	WT_STAT_CONN_COND_WAIT				1186
-/*! connection: pthread mutex shared lock read-lock calls */
-#define	WT_STAT_CONN_RWLOCK_READ			1187
-/*! connection: pthread mutex shared lock write-lock calls */
-#define	WT_STAT_CONN_RWLOCK_WRITE			1188
-/*! connection: total fsync I/Os */
-#define	WT_STAT_CONN_FSYNC_IO				1189
-/*! connection: total read I/Os */
-#define	WT_STAT_CONN_READ_IO				1190
-/*! connection: total write I/Os */
-#define	WT_STAT_CONN_WRITE_IO				1191
-/*! cursor: Total number of entries skipped by cursor next calls */
-#define	WT_STAT_CONN_CURSOR_NEXT_SKIP_TOTAL		1192
-/*! cursor: Total number of entries skipped by cursor prev calls */
-#define	WT_STAT_CONN_CURSOR_PREV_SKIP_TOTAL		1193
-=======
 #define	WT_STAT_CONN_COND_AUTO_WAIT_SKIPPED		1182
 /*! connection: detected system time went backwards */
 #define	WT_STAT_CONN_TIME_TRAVEL			1183
@@ -5462,34 +5417,10 @@
 #define	WT_STAT_CONN_CURSOR_NEXT_SKIP_TOTAL		1194
 /*! cursor: Total number of entries skipped by cursor prev calls */
 #define	WT_STAT_CONN_CURSOR_PREV_SKIP_TOTAL		1195
->>>>>>> d29619b7
 /*!
  * cursor: Total number of entries skipped to position the history store
  * cursor
  */
-<<<<<<< HEAD
-#define	WT_STAT_CONN_CURSOR_SKIP_HS_CUR_POSITION	1194
-/*! cursor: cached cursor count */
-#define	WT_STAT_CONN_CURSOR_CACHED_COUNT		1195
-/*! cursor: cursor bulk loaded cursor insert calls */
-#define	WT_STAT_CONN_CURSOR_INSERT_BULK			1196
-/*! cursor: cursor close calls that result in cache */
-#define	WT_STAT_CONN_CURSOR_CACHE			1197
-/*! cursor: cursor create calls */
-#define	WT_STAT_CONN_CURSOR_CREATE			1198
-/*! cursor: cursor insert calls */
-#define	WT_STAT_CONN_CURSOR_INSERT			1199
-/*! cursor: cursor insert key and value bytes */
-#define	WT_STAT_CONN_CURSOR_INSERT_BYTES		1200
-/*! cursor: cursor modify calls */
-#define	WT_STAT_CONN_CURSOR_MODIFY			1201
-/*! cursor: cursor modify key and value bytes affected */
-#define	WT_STAT_CONN_CURSOR_MODIFY_BYTES		1202
-/*! cursor: cursor modify value bytes modified */
-#define	WT_STAT_CONN_CURSOR_MODIFY_BYTES_TOUCH		1203
-/*! cursor: cursor next calls */
-#define	WT_STAT_CONN_CURSOR_NEXT			1204
-=======
 #define	WT_STAT_CONN_CURSOR_SKIP_HS_CUR_POSITION	1196
 /*! cursor: cached cursor count */
 #define	WT_STAT_CONN_CURSOR_CACHED_COUNT		1197
@@ -5511,20 +5442,10 @@
 #define	WT_STAT_CONN_CURSOR_MODIFY_BYTES_TOUCH		1205
 /*! cursor: cursor next calls */
 #define	WT_STAT_CONN_CURSOR_NEXT			1206
->>>>>>> d29619b7
 /*!
  * cursor: cursor next calls that skip greater than or equal to 100
  * entries
  */
-<<<<<<< HEAD
-#define	WT_STAT_CONN_CURSOR_NEXT_SKIP_GE_100		1205
-/*! cursor: cursor next calls that skip less than 100 entries */
-#define	WT_STAT_CONN_CURSOR_NEXT_SKIP_LT_100		1206
-/*! cursor: cursor operation restarted */
-#define	WT_STAT_CONN_CURSOR_RESTART			1207
-/*! cursor: cursor prev calls */
-#define	WT_STAT_CONN_CURSOR_PREV			1208
-=======
 #define	WT_STAT_CONN_CURSOR_NEXT_SKIP_GE_100		1207
 /*! cursor: cursor next calls that skip less than 100 entries */
 #define	WT_STAT_CONN_CURSOR_NEXT_SKIP_LT_100		1208
@@ -5532,100 +5453,20 @@
 #define	WT_STAT_CONN_CURSOR_RESTART			1209
 /*! cursor: cursor prev calls */
 #define	WT_STAT_CONN_CURSOR_PREV			1210
->>>>>>> d29619b7
 /*!
  * cursor: cursor prev calls that skip due to a globally visible history
  * store tombstone
  */
-<<<<<<< HEAD
-#define	WT_STAT_CONN_CURSOR_PREV_HS_TOMBSTONE		1209
-=======
 #define	WT_STAT_CONN_CURSOR_PREV_HS_TOMBSTONE		1211
->>>>>>> d29619b7
 /*!
  * cursor: cursor prev calls that skip due to a globally visible history
  * store tombstone in rollback to stable
  */
-<<<<<<< HEAD
-#define	WT_STAT_CONN_CURSOR_PREV_HS_TOMBSTONE_RTS	1210
-=======
 #define	WT_STAT_CONN_CURSOR_PREV_HS_TOMBSTONE_RTS	1212
->>>>>>> d29619b7
 /*!
  * cursor: cursor prev calls that skip greater than or equal to 100
  * entries
  */
-<<<<<<< HEAD
-#define	WT_STAT_CONN_CURSOR_PREV_SKIP_GE_100		1211
-/*! cursor: cursor prev calls that skip less than 100 entries */
-#define	WT_STAT_CONN_CURSOR_PREV_SKIP_LT_100		1212
-/*! cursor: cursor remove calls */
-#define	WT_STAT_CONN_CURSOR_REMOVE			1213
-/*! cursor: cursor remove key bytes removed */
-#define	WT_STAT_CONN_CURSOR_REMOVE_BYTES		1214
-/*! cursor: cursor reserve calls */
-#define	WT_STAT_CONN_CURSOR_RESERVE			1215
-/*! cursor: cursor reset calls */
-#define	WT_STAT_CONN_CURSOR_RESET			1216
-/*! cursor: cursor search calls */
-#define	WT_STAT_CONN_CURSOR_SEARCH			1217
-/*! cursor: cursor search history store calls */
-#define	WT_STAT_CONN_CURSOR_SEARCH_HS			1218
-/*! cursor: cursor search near calls */
-#define	WT_STAT_CONN_CURSOR_SEARCH_NEAR			1219
-/*! cursor: cursor sweep buckets */
-#define	WT_STAT_CONN_CURSOR_SWEEP_BUCKETS		1220
-/*! cursor: cursor sweep cursors closed */
-#define	WT_STAT_CONN_CURSOR_SWEEP_CLOSED		1221
-/*! cursor: cursor sweep cursors examined */
-#define	WT_STAT_CONN_CURSOR_SWEEP_EXAMINED		1222
-/*! cursor: cursor sweeps */
-#define	WT_STAT_CONN_CURSOR_SWEEP			1223
-/*! cursor: cursor truncate calls */
-#define	WT_STAT_CONN_CURSOR_TRUNCATE			1224
-/*! cursor: cursor update calls */
-#define	WT_STAT_CONN_CURSOR_UPDATE			1225
-/*! cursor: cursor update key and value bytes */
-#define	WT_STAT_CONN_CURSOR_UPDATE_BYTES		1226
-/*! cursor: cursor update value size change */
-#define	WT_STAT_CONN_CURSOR_UPDATE_BYTES_CHANGED	1227
-/*! cursor: cursors reused from cache */
-#define	WT_STAT_CONN_CURSOR_REOPEN			1228
-/*! cursor: open cursor count */
-#define	WT_STAT_CONN_CURSOR_OPEN_COUNT			1229
-/*! data-handle: connection data handle size */
-#define	WT_STAT_CONN_DH_CONN_HANDLE_SIZE		1230
-/*! data-handle: connection data handles currently active */
-#define	WT_STAT_CONN_DH_CONN_HANDLE_COUNT		1231
-/*! data-handle: connection sweep candidate became referenced */
-#define	WT_STAT_CONN_DH_SWEEP_REF			1232
-/*! data-handle: connection sweep dhandles closed */
-#define	WT_STAT_CONN_DH_SWEEP_CLOSE			1233
-/*! data-handle: connection sweep dhandles removed from hash list */
-#define	WT_STAT_CONN_DH_SWEEP_REMOVE			1234
-/*! data-handle: connection sweep time-of-death sets */
-#define	WT_STAT_CONN_DH_SWEEP_TOD			1235
-/*! data-handle: connection sweeps */
-#define	WT_STAT_CONN_DH_SWEEPS				1236
-/*! data-handle: session dhandles swept */
-#define	WT_STAT_CONN_DH_SESSION_HANDLES			1237
-/*! data-handle: session sweep attempts */
-#define	WT_STAT_CONN_DH_SESSION_SWEEPS			1238
-/*! lock: checkpoint lock acquisitions */
-#define	WT_STAT_CONN_LOCK_CHECKPOINT_COUNT		1239
-/*! lock: checkpoint lock application thread wait time (usecs) */
-#define	WT_STAT_CONN_LOCK_CHECKPOINT_WAIT_APPLICATION	1240
-/*! lock: checkpoint lock internal thread wait time (usecs) */
-#define	WT_STAT_CONN_LOCK_CHECKPOINT_WAIT_INTERNAL	1241
-/*! lock: dhandle lock application thread time waiting (usecs) */
-#define	WT_STAT_CONN_LOCK_DHANDLE_WAIT_APPLICATION	1242
-/*! lock: dhandle lock internal thread time waiting (usecs) */
-#define	WT_STAT_CONN_LOCK_DHANDLE_WAIT_INTERNAL		1243
-/*! lock: dhandle read lock acquisitions */
-#define	WT_STAT_CONN_LOCK_DHANDLE_READ_COUNT		1244
-/*! lock: dhandle write lock acquisitions */
-#define	WT_STAT_CONN_LOCK_DHANDLE_WRITE_COUNT		1245
-=======
 #define	WT_STAT_CONN_CURSOR_PREV_SKIP_GE_100		1213
 /*! cursor: cursor prev calls that skip less than 100 entries */
 #define	WT_STAT_CONN_CURSOR_PREV_SKIP_LT_100		1214
@@ -5695,33 +5536,15 @@
 #define	WT_STAT_CONN_LOCK_DHANDLE_READ_COUNT		1246
 /*! lock: dhandle write lock acquisitions */
 #define	WT_STAT_CONN_LOCK_DHANDLE_WRITE_COUNT		1247
->>>>>>> d29619b7
 /*!
  * lock: durable timestamp queue lock application thread time waiting
  * (usecs)
  */
-<<<<<<< HEAD
-#define	WT_STAT_CONN_LOCK_DURABLE_TIMESTAMP_WAIT_APPLICATION	1246
-=======
 #define	WT_STAT_CONN_LOCK_DURABLE_TIMESTAMP_WAIT_APPLICATION	1248
->>>>>>> d29619b7
 /*!
  * lock: durable timestamp queue lock internal thread time waiting
  * (usecs)
  */
-<<<<<<< HEAD
-#define	WT_STAT_CONN_LOCK_DURABLE_TIMESTAMP_WAIT_INTERNAL	1247
-/*! lock: durable timestamp queue read lock acquisitions */
-#define	WT_STAT_CONN_LOCK_DURABLE_TIMESTAMP_READ_COUNT	1248
-/*! lock: durable timestamp queue write lock acquisitions */
-#define	WT_STAT_CONN_LOCK_DURABLE_TIMESTAMP_WRITE_COUNT	1249
-/*! lock: metadata lock acquisitions */
-#define	WT_STAT_CONN_LOCK_METADATA_COUNT		1250
-/*! lock: metadata lock application thread wait time (usecs) */
-#define	WT_STAT_CONN_LOCK_METADATA_WAIT_APPLICATION	1251
-/*! lock: metadata lock internal thread wait time (usecs) */
-#define	WT_STAT_CONN_LOCK_METADATA_WAIT_INTERNAL	1252
-=======
 #define	WT_STAT_CONN_LOCK_DURABLE_TIMESTAMP_WAIT_INTERNAL	1249
 /*! lock: durable timestamp queue read lock acquisitions */
 #define	WT_STAT_CONN_LOCK_DURABLE_TIMESTAMP_READ_COUNT	1250
@@ -5733,26 +5556,10 @@
 #define	WT_STAT_CONN_LOCK_METADATA_WAIT_APPLICATION	1253
 /*! lock: metadata lock internal thread wait time (usecs) */
 #define	WT_STAT_CONN_LOCK_METADATA_WAIT_INTERNAL	1254
->>>>>>> d29619b7
 /*!
  * lock: read timestamp queue lock application thread time waiting
  * (usecs)
  */
-<<<<<<< HEAD
-#define	WT_STAT_CONN_LOCK_READ_TIMESTAMP_WAIT_APPLICATION	1253
-/*! lock: read timestamp queue lock internal thread time waiting (usecs) */
-#define	WT_STAT_CONN_LOCK_READ_TIMESTAMP_WAIT_INTERNAL	1254
-/*! lock: read timestamp queue read lock acquisitions */
-#define	WT_STAT_CONN_LOCK_READ_TIMESTAMP_READ_COUNT	1255
-/*! lock: read timestamp queue write lock acquisitions */
-#define	WT_STAT_CONN_LOCK_READ_TIMESTAMP_WRITE_COUNT	1256
-/*! lock: schema lock acquisitions */
-#define	WT_STAT_CONN_LOCK_SCHEMA_COUNT			1257
-/*! lock: schema lock application thread wait time (usecs) */
-#define	WT_STAT_CONN_LOCK_SCHEMA_WAIT_APPLICATION	1258
-/*! lock: schema lock internal thread wait time (usecs) */
-#define	WT_STAT_CONN_LOCK_SCHEMA_WAIT_INTERNAL		1259
-=======
 #define	WT_STAT_CONN_LOCK_READ_TIMESTAMP_WAIT_APPLICATION	1255
 /*! lock: read timestamp queue lock internal thread time waiting (usecs) */
 #define	WT_STAT_CONN_LOCK_READ_TIMESTAMP_WAIT_INTERNAL	1256
@@ -5766,173 +5573,15 @@
 #define	WT_STAT_CONN_LOCK_SCHEMA_WAIT_APPLICATION	1260
 /*! lock: schema lock internal thread wait time (usecs) */
 #define	WT_STAT_CONN_LOCK_SCHEMA_WAIT_INTERNAL		1261
->>>>>>> d29619b7
 /*!
  * lock: table lock application thread time waiting for the table lock
  * (usecs)
  */
-<<<<<<< HEAD
-#define	WT_STAT_CONN_LOCK_TABLE_WAIT_APPLICATION	1260
-=======
 #define	WT_STAT_CONN_LOCK_TABLE_WAIT_APPLICATION	1262
->>>>>>> d29619b7
 /*!
  * lock: table lock internal thread time waiting for the table lock
  * (usecs)
  */
-<<<<<<< HEAD
-#define	WT_STAT_CONN_LOCK_TABLE_WAIT_INTERNAL		1261
-/*! lock: table read lock acquisitions */
-#define	WT_STAT_CONN_LOCK_TABLE_READ_COUNT		1262
-/*! lock: table write lock acquisitions */
-#define	WT_STAT_CONN_LOCK_TABLE_WRITE_COUNT		1263
-/*! lock: txn global lock application thread time waiting (usecs) */
-#define	WT_STAT_CONN_LOCK_TXN_GLOBAL_WAIT_APPLICATION	1264
-/*! lock: txn global lock internal thread time waiting (usecs) */
-#define	WT_STAT_CONN_LOCK_TXN_GLOBAL_WAIT_INTERNAL	1265
-/*! lock: txn global read lock acquisitions */
-#define	WT_STAT_CONN_LOCK_TXN_GLOBAL_READ_COUNT		1266
-/*! lock: txn global write lock acquisitions */
-#define	WT_STAT_CONN_LOCK_TXN_GLOBAL_WRITE_COUNT	1267
-/*! log: busy returns attempting to switch slots */
-#define	WT_STAT_CONN_LOG_SLOT_SWITCH_BUSY		1268
-/*! log: force archive time sleeping (usecs) */
-#define	WT_STAT_CONN_LOG_FORCE_ARCHIVE_SLEEP		1269
-/*! log: log bytes of payload data */
-#define	WT_STAT_CONN_LOG_BYTES_PAYLOAD			1270
-/*! log: log bytes written */
-#define	WT_STAT_CONN_LOG_BYTES_WRITTEN			1271
-/*! log: log files manually zero-filled */
-#define	WT_STAT_CONN_LOG_ZERO_FILLS			1272
-/*! log: log flush operations */
-#define	WT_STAT_CONN_LOG_FLUSH				1273
-/*! log: log force write operations */
-#define	WT_STAT_CONN_LOG_FORCE_WRITE			1274
-/*! log: log force write operations skipped */
-#define	WT_STAT_CONN_LOG_FORCE_WRITE_SKIP		1275
-/*! log: log records compressed */
-#define	WT_STAT_CONN_LOG_COMPRESS_WRITES		1276
-/*! log: log records not compressed */
-#define	WT_STAT_CONN_LOG_COMPRESS_WRITE_FAILS		1277
-/*! log: log records too small to compress */
-#define	WT_STAT_CONN_LOG_COMPRESS_SMALL			1278
-/*! log: log release advances write LSN */
-#define	WT_STAT_CONN_LOG_RELEASE_WRITE_LSN		1279
-/*! log: log scan operations */
-#define	WT_STAT_CONN_LOG_SCANS				1280
-/*! log: log scan records requiring two reads */
-#define	WT_STAT_CONN_LOG_SCAN_REREADS			1281
-/*! log: log server thread advances write LSN */
-#define	WT_STAT_CONN_LOG_WRITE_LSN			1282
-/*! log: log server thread write LSN walk skipped */
-#define	WT_STAT_CONN_LOG_WRITE_LSN_SKIP			1283
-/*! log: log sync operations */
-#define	WT_STAT_CONN_LOG_SYNC				1284
-/*! log: log sync time duration (usecs) */
-#define	WT_STAT_CONN_LOG_SYNC_DURATION			1285
-/*! log: log sync_dir operations */
-#define	WT_STAT_CONN_LOG_SYNC_DIR			1286
-/*! log: log sync_dir time duration (usecs) */
-#define	WT_STAT_CONN_LOG_SYNC_DIR_DURATION		1287
-/*! log: log write operations */
-#define	WT_STAT_CONN_LOG_WRITES				1288
-/*! log: logging bytes consolidated */
-#define	WT_STAT_CONN_LOG_SLOT_CONSOLIDATED		1289
-/*! log: maximum log file size */
-#define	WT_STAT_CONN_LOG_MAX_FILESIZE			1290
-/*! log: number of pre-allocated log files to create */
-#define	WT_STAT_CONN_LOG_PREALLOC_MAX			1291
-/*! log: pre-allocated log files not ready and missed */
-#define	WT_STAT_CONN_LOG_PREALLOC_MISSED		1292
-/*! log: pre-allocated log files prepared */
-#define	WT_STAT_CONN_LOG_PREALLOC_FILES			1293
-/*! log: pre-allocated log files used */
-#define	WT_STAT_CONN_LOG_PREALLOC_USED			1294
-/*! log: records processed by log scan */
-#define	WT_STAT_CONN_LOG_SCAN_RECORDS			1295
-/*! log: slot close lost race */
-#define	WT_STAT_CONN_LOG_SLOT_CLOSE_RACE		1296
-/*! log: slot close unbuffered waits */
-#define	WT_STAT_CONN_LOG_SLOT_CLOSE_UNBUF		1297
-/*! log: slot closures */
-#define	WT_STAT_CONN_LOG_SLOT_CLOSES			1298
-/*! log: slot join atomic update races */
-#define	WT_STAT_CONN_LOG_SLOT_RACES			1299
-/*! log: slot join calls atomic updates raced */
-#define	WT_STAT_CONN_LOG_SLOT_YIELD_RACE		1300
-/*! log: slot join calls did not yield */
-#define	WT_STAT_CONN_LOG_SLOT_IMMEDIATE			1301
-/*! log: slot join calls found active slot closed */
-#define	WT_STAT_CONN_LOG_SLOT_YIELD_CLOSE		1302
-/*! log: slot join calls slept */
-#define	WT_STAT_CONN_LOG_SLOT_YIELD_SLEEP		1303
-/*! log: slot join calls yielded */
-#define	WT_STAT_CONN_LOG_SLOT_YIELD			1304
-/*! log: slot join found active slot closed */
-#define	WT_STAT_CONN_LOG_SLOT_ACTIVE_CLOSED		1305
-/*! log: slot joins yield time (usecs) */
-#define	WT_STAT_CONN_LOG_SLOT_YIELD_DURATION		1306
-/*! log: slot transitions unable to find free slot */
-#define	WT_STAT_CONN_LOG_SLOT_NO_FREE_SLOTS		1307
-/*! log: slot unbuffered writes */
-#define	WT_STAT_CONN_LOG_SLOT_UNBUFFERED		1308
-/*! log: total in-memory size of compressed records */
-#define	WT_STAT_CONN_LOG_COMPRESS_MEM			1309
-/*! log: total log buffer size */
-#define	WT_STAT_CONN_LOG_BUFFER_SIZE			1310
-/*! log: total size of compressed records */
-#define	WT_STAT_CONN_LOG_COMPRESS_LEN			1311
-/*! log: written slots coalesced */
-#define	WT_STAT_CONN_LOG_SLOT_COALESCED			1312
-/*! log: yields waiting for previous log file close */
-#define	WT_STAT_CONN_LOG_CLOSE_YIELDS			1313
-/*! perf: file system read latency histogram (bucket 1) - 10-49ms */
-#define	WT_STAT_CONN_PERF_HIST_FSREAD_LATENCY_LT50	1314
-/*! perf: file system read latency histogram (bucket 2) - 50-99ms */
-#define	WT_STAT_CONN_PERF_HIST_FSREAD_LATENCY_LT100	1315
-/*! perf: file system read latency histogram (bucket 3) - 100-249ms */
-#define	WT_STAT_CONN_PERF_HIST_FSREAD_LATENCY_LT250	1316
-/*! perf: file system read latency histogram (bucket 4) - 250-499ms */
-#define	WT_STAT_CONN_PERF_HIST_FSREAD_LATENCY_LT500	1317
-/*! perf: file system read latency histogram (bucket 5) - 500-999ms */
-#define	WT_STAT_CONN_PERF_HIST_FSREAD_LATENCY_LT1000	1318
-/*! perf: file system read latency histogram (bucket 6) - 1000ms+ */
-#define	WT_STAT_CONN_PERF_HIST_FSREAD_LATENCY_GT1000	1319
-/*! perf: file system write latency histogram (bucket 1) - 10-49ms */
-#define	WT_STAT_CONN_PERF_HIST_FSWRITE_LATENCY_LT50	1320
-/*! perf: file system write latency histogram (bucket 2) - 50-99ms */
-#define	WT_STAT_CONN_PERF_HIST_FSWRITE_LATENCY_LT100	1321
-/*! perf: file system write latency histogram (bucket 3) - 100-249ms */
-#define	WT_STAT_CONN_PERF_HIST_FSWRITE_LATENCY_LT250	1322
-/*! perf: file system write latency histogram (bucket 4) - 250-499ms */
-#define	WT_STAT_CONN_PERF_HIST_FSWRITE_LATENCY_LT500	1323
-/*! perf: file system write latency histogram (bucket 5) - 500-999ms */
-#define	WT_STAT_CONN_PERF_HIST_FSWRITE_LATENCY_LT1000	1324
-/*! perf: file system write latency histogram (bucket 6) - 1000ms+ */
-#define	WT_STAT_CONN_PERF_HIST_FSWRITE_LATENCY_GT1000	1325
-/*! perf: operation read latency histogram (bucket 1) - 100-249us */
-#define	WT_STAT_CONN_PERF_HIST_OPREAD_LATENCY_LT250	1326
-/*! perf: operation read latency histogram (bucket 2) - 250-499us */
-#define	WT_STAT_CONN_PERF_HIST_OPREAD_LATENCY_LT500	1327
-/*! perf: operation read latency histogram (bucket 3) - 500-999us */
-#define	WT_STAT_CONN_PERF_HIST_OPREAD_LATENCY_LT1000	1328
-/*! perf: operation read latency histogram (bucket 4) - 1000-9999us */
-#define	WT_STAT_CONN_PERF_HIST_OPREAD_LATENCY_LT10000	1329
-/*! perf: operation read latency histogram (bucket 5) - 10000us+ */
-#define	WT_STAT_CONN_PERF_HIST_OPREAD_LATENCY_GT10000	1330
-/*! perf: operation write latency histogram (bucket 1) - 100-249us */
-#define	WT_STAT_CONN_PERF_HIST_OPWRITE_LATENCY_LT250	1331
-/*! perf: operation write latency histogram (bucket 2) - 250-499us */
-#define	WT_STAT_CONN_PERF_HIST_OPWRITE_LATENCY_LT500	1332
-/*! perf: operation write latency histogram (bucket 3) - 500-999us */
-#define	WT_STAT_CONN_PERF_HIST_OPWRITE_LATENCY_LT1000	1333
-/*! perf: operation write latency histogram (bucket 4) - 1000-9999us */
-#define	WT_STAT_CONN_PERF_HIST_OPWRITE_LATENCY_LT10000	1334
-/*! perf: operation write latency histogram (bucket 5) - 10000us+ */
-#define	WT_STAT_CONN_PERF_HIST_OPWRITE_LATENCY_GT10000	1335
-/*! reconciliation: approximate byte size of timestamps in pages written */
-#define	WT_STAT_CONN_REC_TIME_WINDOW_BYTES_TS		1336
-=======
 #define	WT_STAT_CONN_LOCK_TABLE_WAIT_INTERNAL		1263
 /*! lock: table read lock acquisitions */
 #define	WT_STAT_CONN_LOCK_TABLE_READ_COUNT		1264
@@ -6084,22 +5733,10 @@
 #define	WT_STAT_CONN_PERF_HIST_OPWRITE_LATENCY_GT10000	1337
 /*! reconciliation: approximate byte size of timestamps in pages written */
 #define	WT_STAT_CONN_REC_TIME_WINDOW_BYTES_TS		1338
->>>>>>> d29619b7
 /*!
  * reconciliation: approximate byte size of transaction IDs in pages
  * written
  */
-<<<<<<< HEAD
-#define	WT_STAT_CONN_REC_TIME_WINDOW_BYTES_TXN		1337
-/*! reconciliation: fast-path pages deleted */
-#define	WT_STAT_CONN_REC_PAGE_DELETE_FAST		1338
-/*! reconciliation: maximum seconds spent in a reconciliation call */
-#define	WT_STAT_CONN_REC_MAXIMUM_SECONDS		1339
-/*! reconciliation: page reconciliation calls */
-#define	WT_STAT_CONN_REC_PAGES				1340
-/*! reconciliation: page reconciliation calls for eviction */
-#define	WT_STAT_CONN_REC_PAGES_EVICTION			1341
-=======
 #define	WT_STAT_CONN_REC_TIME_WINDOW_BYTES_TXN		1339
 /*! reconciliation: fast-path pages deleted */
 #define	WT_STAT_CONN_REC_PAGE_DELETE_FAST		1340
@@ -6109,216 +5746,80 @@
 #define	WT_STAT_CONN_REC_PAGES				1342
 /*! reconciliation: page reconciliation calls for eviction */
 #define	WT_STAT_CONN_REC_PAGES_EVICTION			1343
->>>>>>> d29619b7
 /*!
  * reconciliation: page reconciliation calls that resulted in values with
  * prepared transaction metadata
  */
-<<<<<<< HEAD
-#define	WT_STAT_CONN_REC_PAGES_WITH_PREPARE		1342
-=======
 #define	WT_STAT_CONN_REC_PAGES_WITH_PREPARE		1344
->>>>>>> d29619b7
 /*!
  * reconciliation: page reconciliation calls that resulted in values with
  * timestamps
  */
-<<<<<<< HEAD
-#define	WT_STAT_CONN_REC_PAGES_WITH_TS			1343
-=======
 #define	WT_STAT_CONN_REC_PAGES_WITH_TS			1345
->>>>>>> d29619b7
 /*!
  * reconciliation: page reconciliation calls that resulted in values with
  * transaction ids
  */
-<<<<<<< HEAD
-#define	WT_STAT_CONN_REC_PAGES_WITH_TXN			1344
-/*! reconciliation: pages deleted */
-#define	WT_STAT_CONN_REC_PAGE_DELETE			1345
-=======
 #define	WT_STAT_CONN_REC_PAGES_WITH_TXN			1346
 /*! reconciliation: pages deleted */
 #define	WT_STAT_CONN_REC_PAGE_DELETE			1347
->>>>>>> d29619b7
 /*!
  * reconciliation: pages written including an aggregated newest start
  * durable timestamp
  */
-<<<<<<< HEAD
-#define	WT_STAT_CONN_REC_TIME_AGGR_NEWEST_START_DURABLE_TS	1346
-=======
 #define	WT_STAT_CONN_REC_TIME_AGGR_NEWEST_START_DURABLE_TS	1348
->>>>>>> d29619b7
 /*!
  * reconciliation: pages written including an aggregated newest stop
  * durable timestamp
  */
-<<<<<<< HEAD
-#define	WT_STAT_CONN_REC_TIME_AGGR_NEWEST_STOP_DURABLE_TS	1347
-=======
 #define	WT_STAT_CONN_REC_TIME_AGGR_NEWEST_STOP_DURABLE_TS	1349
->>>>>>> d29619b7
 /*!
  * reconciliation: pages written including an aggregated newest stop
  * timestamp
  */
-<<<<<<< HEAD
-#define	WT_STAT_CONN_REC_TIME_AGGR_NEWEST_STOP_TS	1348
-=======
 #define	WT_STAT_CONN_REC_TIME_AGGR_NEWEST_STOP_TS	1350
->>>>>>> d29619b7
 /*!
  * reconciliation: pages written including an aggregated newest stop
  * transaction ID
  */
-<<<<<<< HEAD
-#define	WT_STAT_CONN_REC_TIME_AGGR_NEWEST_STOP_TXN	1349
-=======
 #define	WT_STAT_CONN_REC_TIME_AGGR_NEWEST_STOP_TXN	1351
->>>>>>> d29619b7
 /*!
  * reconciliation: pages written including an aggregated oldest start
  * timestamp
  */
-<<<<<<< HEAD
-#define	WT_STAT_CONN_REC_TIME_AGGR_OLDEST_START_TS	1350
-=======
 #define	WT_STAT_CONN_REC_TIME_AGGR_OLDEST_START_TS	1352
->>>>>>> d29619b7
 /*!
  * reconciliation: pages written including an aggregated oldest start
  * transaction ID
  */
-<<<<<<< HEAD
-#define	WT_STAT_CONN_REC_TIME_AGGR_OLDEST_START_TXN	1351
-/*! reconciliation: pages written including an aggregated prepare */
-#define	WT_STAT_CONN_REC_TIME_AGGR_PREPARED		1352
-/*! reconciliation: pages written including at least one prepare state */
-#define	WT_STAT_CONN_REC_TIME_WINDOW_PAGES_PREPARED	1353
-=======
 #define	WT_STAT_CONN_REC_TIME_AGGR_OLDEST_START_TXN	1353
 /*! reconciliation: pages written including an aggregated prepare */
 #define	WT_STAT_CONN_REC_TIME_AGGR_PREPARED		1354
 /*! reconciliation: pages written including at least one prepare state */
 #define	WT_STAT_CONN_REC_TIME_WINDOW_PAGES_PREPARED	1355
->>>>>>> d29619b7
 /*!
  * reconciliation: pages written including at least one start durable
  * timestamp
  */
-<<<<<<< HEAD
-#define	WT_STAT_CONN_REC_TIME_WINDOW_PAGES_DURABLE_START_TS	1354
-/*! reconciliation: pages written including at least one start timestamp */
-#define	WT_STAT_CONN_REC_TIME_WINDOW_PAGES_START_TS	1355
-=======
 #define	WT_STAT_CONN_REC_TIME_WINDOW_PAGES_DURABLE_START_TS	1356
 /*! reconciliation: pages written including at least one start timestamp */
 #define	WT_STAT_CONN_REC_TIME_WINDOW_PAGES_START_TS	1357
->>>>>>> d29619b7
 /*!
  * reconciliation: pages written including at least one start transaction
  * ID
  */
-<<<<<<< HEAD
-#define	WT_STAT_CONN_REC_TIME_WINDOW_PAGES_START_TXN	1356
-=======
 #define	WT_STAT_CONN_REC_TIME_WINDOW_PAGES_START_TXN	1358
->>>>>>> d29619b7
 /*!
  * reconciliation: pages written including at least one stop durable
  * timestamp
  */
-<<<<<<< HEAD
-#define	WT_STAT_CONN_REC_TIME_WINDOW_PAGES_DURABLE_STOP_TS	1357
-/*! reconciliation: pages written including at least one stop timestamp */
-#define	WT_STAT_CONN_REC_TIME_WINDOW_PAGES_STOP_TS	1358
-=======
 #define	WT_STAT_CONN_REC_TIME_WINDOW_PAGES_DURABLE_STOP_TS	1359
 /*! reconciliation: pages written including at least one stop timestamp */
 #define	WT_STAT_CONN_REC_TIME_WINDOW_PAGES_STOP_TS	1360
->>>>>>> d29619b7
 /*!
  * reconciliation: pages written including at least one stop transaction
  * ID
  */
-<<<<<<< HEAD
-#define	WT_STAT_CONN_REC_TIME_WINDOW_PAGES_STOP_TXN	1359
-/*! reconciliation: records written including a prepare state */
-#define	WT_STAT_CONN_REC_TIME_WINDOW_PREPARED		1360
-/*! reconciliation: records written including a start durable timestamp */
-#define	WT_STAT_CONN_REC_TIME_WINDOW_DURABLE_START_TS	1361
-/*! reconciliation: records written including a start timestamp */
-#define	WT_STAT_CONN_REC_TIME_WINDOW_START_TS		1362
-/*! reconciliation: records written including a start transaction ID */
-#define	WT_STAT_CONN_REC_TIME_WINDOW_START_TXN		1363
-/*! reconciliation: records written including a stop durable timestamp */
-#define	WT_STAT_CONN_REC_TIME_WINDOW_DURABLE_STOP_TS	1364
-/*! reconciliation: records written including a stop timestamp */
-#define	WT_STAT_CONN_REC_TIME_WINDOW_STOP_TS		1365
-/*! reconciliation: records written including a stop transaction ID */
-#define	WT_STAT_CONN_REC_TIME_WINDOW_STOP_TXN		1366
-/*! reconciliation: split bytes currently awaiting free */
-#define	WT_STAT_CONN_REC_SPLIT_STASHED_BYTES		1367
-/*! reconciliation: split objects currently awaiting free */
-#define	WT_STAT_CONN_REC_SPLIT_STASHED_OBJECTS		1368
-/*! session: open session count */
-#define	WT_STAT_CONN_SESSION_OPEN			1369
-/*! session: session query timestamp calls */
-#define	WT_STAT_CONN_SESSION_QUERY_TS			1370
-/*! session: table alter failed calls */
-#define	WT_STAT_CONN_SESSION_TABLE_ALTER_FAIL		1371
-/*! session: table alter successful calls */
-#define	WT_STAT_CONN_SESSION_TABLE_ALTER_SUCCESS	1372
-/*! session: table alter unchanged and skipped */
-#define	WT_STAT_CONN_SESSION_TABLE_ALTER_SKIP		1373
-/*! session: table compact failed calls */
-#define	WT_STAT_CONN_SESSION_TABLE_COMPACT_FAIL		1374
-/*! session: table compact successful calls */
-#define	WT_STAT_CONN_SESSION_TABLE_COMPACT_SUCCESS	1375
-/*! session: table create failed calls */
-#define	WT_STAT_CONN_SESSION_TABLE_CREATE_FAIL		1376
-/*! session: table create successful calls */
-#define	WT_STAT_CONN_SESSION_TABLE_CREATE_SUCCESS	1377
-/*! session: table drop failed calls */
-#define	WT_STAT_CONN_SESSION_TABLE_DROP_FAIL		1378
-/*! session: table drop successful calls */
-#define	WT_STAT_CONN_SESSION_TABLE_DROP_SUCCESS		1379
-/*! session: table import failed calls */
-#define	WT_STAT_CONN_SESSION_TABLE_IMPORT_FAIL		1380
-/*! session: table import successful calls */
-#define	WT_STAT_CONN_SESSION_TABLE_IMPORT_SUCCESS	1381
-/*! session: table rebalance failed calls */
-#define	WT_STAT_CONN_SESSION_TABLE_REBALANCE_FAIL	1382
-/*! session: table rebalance successful calls */
-#define	WT_STAT_CONN_SESSION_TABLE_REBALANCE_SUCCESS	1383
-/*! session: table rename failed calls */
-#define	WT_STAT_CONN_SESSION_TABLE_RENAME_FAIL		1384
-/*! session: table rename successful calls */
-#define	WT_STAT_CONN_SESSION_TABLE_RENAME_SUCCESS	1385
-/*! session: table salvage failed calls */
-#define	WT_STAT_CONN_SESSION_TABLE_SALVAGE_FAIL		1386
-/*! session: table salvage successful calls */
-#define	WT_STAT_CONN_SESSION_TABLE_SALVAGE_SUCCESS	1387
-/*! session: table truncate failed calls */
-#define	WT_STAT_CONN_SESSION_TABLE_TRUNCATE_FAIL	1388
-/*! session: table truncate successful calls */
-#define	WT_STAT_CONN_SESSION_TABLE_TRUNCATE_SUCCESS	1389
-/*! session: table verify failed calls */
-#define	WT_STAT_CONN_SESSION_TABLE_VERIFY_FAIL		1390
-/*! session: table verify successful calls */
-#define	WT_STAT_CONN_SESSION_TABLE_VERIFY_SUCCESS	1391
-/*! thread-state: active filesystem fsync calls */
-#define	WT_STAT_CONN_THREAD_FSYNC_ACTIVE		1392
-/*! thread-state: active filesystem read calls */
-#define	WT_STAT_CONN_THREAD_READ_ACTIVE			1393
-/*! thread-state: active filesystem write calls */
-#define	WT_STAT_CONN_THREAD_WRITE_ACTIVE		1394
-/*! thread-yield: application thread time evicting (usecs) */
-#define	WT_STAT_CONN_APPLICATION_EVICT_TIME		1395
-/*! thread-yield: application thread time waiting for cache (usecs) */
-#define	WT_STAT_CONN_APPLICATION_CACHE_TIME		1396
-=======
 #define	WT_STAT_CONN_REC_TIME_WINDOW_PAGES_STOP_TXN	1361
 /*! reconciliation: records written including a prepare state */
 #define	WT_STAT_CONN_REC_TIME_WINDOW_PREPARED		1362
@@ -6394,45 +5895,19 @@
 #define	WT_STAT_CONN_APPLICATION_EVICT_TIME		1397
 /*! thread-yield: application thread time waiting for cache (usecs) */
 #define	WT_STAT_CONN_APPLICATION_CACHE_TIME		1398
->>>>>>> d29619b7
 /*!
  * thread-yield: connection close blocked waiting for transaction state
  * stabilization
  */
-<<<<<<< HEAD
-#define	WT_STAT_CONN_TXN_RELEASE_BLOCKED		1397
-/*! thread-yield: connection close yielded for lsm manager shutdown */
-#define	WT_STAT_CONN_CONN_CLOSE_BLOCKED_LSM		1398
-/*! thread-yield: data handle lock yielded */
-#define	WT_STAT_CONN_DHANDLE_LOCK_BLOCKED		1399
-=======
 #define	WT_STAT_CONN_TXN_RELEASE_BLOCKED		1399
 /*! thread-yield: connection close yielded for lsm manager shutdown */
 #define	WT_STAT_CONN_CONN_CLOSE_BLOCKED_LSM		1400
 /*! thread-yield: data handle lock yielded */
 #define	WT_STAT_CONN_DHANDLE_LOCK_BLOCKED		1401
->>>>>>> d29619b7
 /*!
  * thread-yield: get reference for page index and slot time sleeping
  * (usecs)
  */
-<<<<<<< HEAD
-#define	WT_STAT_CONN_PAGE_INDEX_SLOT_REF_BLOCKED	1400
-/*! thread-yield: log server sync yielded for log write */
-#define	WT_STAT_CONN_LOG_SERVER_SYNC_BLOCKED		1401
-/*! thread-yield: page access yielded due to prepare state change */
-#define	WT_STAT_CONN_PREPARED_TRANSITION_BLOCKED_PAGE	1402
-/*! thread-yield: page acquire busy blocked */
-#define	WT_STAT_CONN_PAGE_BUSY_BLOCKED			1403
-/*! thread-yield: page acquire eviction blocked */
-#define	WT_STAT_CONN_PAGE_FORCIBLE_EVICT_BLOCKED	1404
-/*! thread-yield: page acquire locked blocked */
-#define	WT_STAT_CONN_PAGE_LOCKED_BLOCKED		1405
-/*! thread-yield: page acquire read blocked */
-#define	WT_STAT_CONN_PAGE_READ_BLOCKED			1406
-/*! thread-yield: page acquire time sleeping (usecs) */
-#define	WT_STAT_CONN_PAGE_SLEEP				1407
-=======
 #define	WT_STAT_CONN_PAGE_INDEX_SLOT_REF_BLOCKED	1402
 /*! thread-yield: log server sync yielded for log write */
 #define	WT_STAT_CONN_LOG_SERVER_SYNC_BLOCKED		1403
@@ -6448,50 +5923,10 @@
 #define	WT_STAT_CONN_PAGE_READ_BLOCKED			1408
 /*! thread-yield: page acquire time sleeping (usecs) */
 #define	WT_STAT_CONN_PAGE_SLEEP				1409
->>>>>>> d29619b7
 /*!
  * thread-yield: page delete rollback time sleeping for state change
  * (usecs)
  */
-<<<<<<< HEAD
-#define	WT_STAT_CONN_PAGE_DEL_ROLLBACK_BLOCKED		1408
-/*! thread-yield: page reconciliation yielded due to child modification */
-#define	WT_STAT_CONN_CHILD_MODIFY_BLOCKED_PAGE		1409
-/*! transaction: Number of prepared updates */
-#define	WT_STAT_CONN_TXN_PREPARED_UPDATES_COUNT		1410
-/*! transaction: durable timestamp queue entries walked */
-#define	WT_STAT_CONN_TXN_DURABLE_QUEUE_WALKED		1411
-/*! transaction: durable timestamp queue insert to empty */
-#define	WT_STAT_CONN_TXN_DURABLE_QUEUE_EMPTY		1412
-/*! transaction: durable timestamp queue inserts to head */
-#define	WT_STAT_CONN_TXN_DURABLE_QUEUE_HEAD		1413
-/*! transaction: durable timestamp queue inserts total */
-#define	WT_STAT_CONN_TXN_DURABLE_QUEUE_INSERTS		1414
-/*! transaction: durable timestamp queue length */
-#define	WT_STAT_CONN_TXN_DURABLE_QUEUE_LEN		1415
-/*! transaction: prepared transactions */
-#define	WT_STAT_CONN_TXN_PREPARE			1416
-/*! transaction: prepared transactions committed */
-#define	WT_STAT_CONN_TXN_PREPARE_COMMIT			1417
-/*! transaction: prepared transactions currently active */
-#define	WT_STAT_CONN_TXN_PREPARE_ACTIVE			1418
-/*! transaction: prepared transactions rolled back */
-#define	WT_STAT_CONN_TXN_PREPARE_ROLLBACK		1419
-/*! transaction: query timestamp calls */
-#define	WT_STAT_CONN_TXN_QUERY_TS			1420
-/*! transaction: read timestamp queue entries walked */
-#define	WT_STAT_CONN_TXN_READ_QUEUE_WALKED		1421
-/*! transaction: read timestamp queue insert to empty */
-#define	WT_STAT_CONN_TXN_READ_QUEUE_EMPTY		1422
-/*! transaction: read timestamp queue inserts to head */
-#define	WT_STAT_CONN_TXN_READ_QUEUE_HEAD		1423
-/*! transaction: read timestamp queue inserts total */
-#define	WT_STAT_CONN_TXN_READ_QUEUE_INSERTS		1424
-/*! transaction: read timestamp queue length */
-#define	WT_STAT_CONN_TXN_READ_QUEUE_LEN			1425
-/*! transaction: rollback to stable calls */
-#define	WT_STAT_CONN_TXN_RTS				1426
-=======
 #define	WT_STAT_CONN_PAGE_DEL_ROLLBACK_BLOCKED		1410
 /*! thread-yield: page reconciliation yielded due to child modification */
 #define	WT_STAT_CONN_CHILD_MODIFY_BLOCKED_PAGE		1411
@@ -6531,50 +5966,10 @@
 #define	WT_STAT_CONN_TXN_READ_QUEUE_LEN			1428
 /*! transaction: rollback to stable calls */
 #define	WT_STAT_CONN_TXN_RTS				1429
->>>>>>> d29619b7
 /*!
  * transaction: rollback to stable hs records with stop timestamps older
  * than newer records
  */
-<<<<<<< HEAD
-#define	WT_STAT_CONN_TXN_RTS_HS_STOP_OLDER_THAN_NEWER_START	1427
-/*! transaction: rollback to stable keys removed */
-#define	WT_STAT_CONN_TXN_RTS_KEYS_REMOVED		1428
-/*! transaction: rollback to stable keys restored */
-#define	WT_STAT_CONN_TXN_RTS_KEYS_RESTORED		1429
-/*! transaction: rollback to stable pages visited */
-#define	WT_STAT_CONN_TXN_RTS_PAGES_VISITED		1430
-/*! transaction: rollback to stable restored tombstones from history store */
-#define	WT_STAT_CONN_TXN_RTS_HS_RESTORE_TOMBSTONES	1431
-/*! transaction: rollback to stable sweeping history store keys */
-#define	WT_STAT_CONN_TXN_RTS_SWEEP_HS_KEYS		1432
-/*! transaction: rollback to stable tree walk skipping pages */
-#define	WT_STAT_CONN_TXN_RTS_TREE_WALK_SKIP_PAGES	1433
-/*! transaction: rollback to stable updates aborted */
-#define	WT_STAT_CONN_TXN_RTS_UPD_ABORTED		1434
-/*! transaction: rollback to stable updates removed from history store */
-#define	WT_STAT_CONN_TXN_RTS_HS_REMOVED			1435
-/*! transaction: set timestamp calls */
-#define	WT_STAT_CONN_TXN_SET_TS				1436
-/*! transaction: set timestamp durable calls */
-#define	WT_STAT_CONN_TXN_SET_TS_DURABLE			1437
-/*! transaction: set timestamp durable updates */
-#define	WT_STAT_CONN_TXN_SET_TS_DURABLE_UPD		1438
-/*! transaction: set timestamp oldest calls */
-#define	WT_STAT_CONN_TXN_SET_TS_OLDEST			1439
-/*! transaction: set timestamp oldest updates */
-#define	WT_STAT_CONN_TXN_SET_TS_OLDEST_UPD		1440
-/*! transaction: set timestamp stable calls */
-#define	WT_STAT_CONN_TXN_SET_TS_STABLE			1441
-/*! transaction: set timestamp stable updates */
-#define	WT_STAT_CONN_TXN_SET_TS_STABLE_UPD		1442
-/*! transaction: transaction begins */
-#define	WT_STAT_CONN_TXN_BEGIN				1443
-/*! transaction: transaction checkpoint currently running */
-#define	WT_STAT_CONN_TXN_CHECKPOINT_RUNNING		1444
-/*! transaction: transaction checkpoint generation */
-#define	WT_STAT_CONN_TXN_CHECKPOINT_GENERATION		1445
-=======
 #define	WT_STAT_CONN_TXN_RTS_HS_STOP_OLDER_THAN_NEWER_START	1430
 /*! transaction: rollback to stable keys removed */
 #define	WT_STAT_CONN_TXN_RTS_KEYS_REMOVED		1431
@@ -6612,38 +6007,10 @@
 #define	WT_STAT_CONN_TXN_CHECKPOINT_RUNNING		1447
 /*! transaction: transaction checkpoint generation */
 #define	WT_STAT_CONN_TXN_CHECKPOINT_GENERATION		1448
->>>>>>> d29619b7
 /*!
  * transaction: transaction checkpoint history store file duration
  * (usecs)
  */
-<<<<<<< HEAD
-#define	WT_STAT_CONN_TXN_HS_CKPT_DURATION		1446
-/*! transaction: transaction checkpoint max time (msecs) */
-#define	WT_STAT_CONN_TXN_CHECKPOINT_TIME_MAX		1447
-/*! transaction: transaction checkpoint min time (msecs) */
-#define	WT_STAT_CONN_TXN_CHECKPOINT_TIME_MIN		1448
-/*! transaction: transaction checkpoint most recent time (msecs) */
-#define	WT_STAT_CONN_TXN_CHECKPOINT_TIME_RECENT		1449
-/*! transaction: transaction checkpoint prepare currently running */
-#define	WT_STAT_CONN_TXN_CHECKPOINT_PREP_RUNNING	1450
-/*! transaction: transaction checkpoint prepare max time (msecs) */
-#define	WT_STAT_CONN_TXN_CHECKPOINT_PREP_MAX		1451
-/*! transaction: transaction checkpoint prepare min time (msecs) */
-#define	WT_STAT_CONN_TXN_CHECKPOINT_PREP_MIN		1452
-/*! transaction: transaction checkpoint prepare most recent time (msecs) */
-#define	WT_STAT_CONN_TXN_CHECKPOINT_PREP_RECENT		1453
-/*! transaction: transaction checkpoint prepare total time (msecs) */
-#define	WT_STAT_CONN_TXN_CHECKPOINT_PREP_TOTAL		1454
-/*! transaction: transaction checkpoint scrub dirty target */
-#define	WT_STAT_CONN_TXN_CHECKPOINT_SCRUB_TARGET	1455
-/*! transaction: transaction checkpoint scrub time (msecs) */
-#define	WT_STAT_CONN_TXN_CHECKPOINT_SCRUB_TIME		1456
-/*! transaction: transaction checkpoint total time (msecs) */
-#define	WT_STAT_CONN_TXN_CHECKPOINT_TIME_TOTAL		1457
-/*! transaction: transaction checkpoints */
-#define	WT_STAT_CONN_TXN_CHECKPOINT			1458
-=======
 #define	WT_STAT_CONN_TXN_HS_CKPT_DURATION		1449
 /*! transaction: transaction checkpoint max time (msecs) */
 #define	WT_STAT_CONN_TXN_CHECKPOINT_TIME_MAX		1450
@@ -6669,44 +6036,22 @@
 #define	WT_STAT_CONN_TXN_CHECKPOINT_TIME_TOTAL		1460
 /*! transaction: transaction checkpoints */
 #define	WT_STAT_CONN_TXN_CHECKPOINT			1461
->>>>>>> d29619b7
 /*!
  * transaction: transaction checkpoints skipped because database was
  * clean
  */
-<<<<<<< HEAD
-#define	WT_STAT_CONN_TXN_CHECKPOINT_SKIPPED		1459
-/*! transaction: transaction failures due to history store */
-#define	WT_STAT_CONN_TXN_FAIL_CACHE			1460
-=======
 #define	WT_STAT_CONN_TXN_CHECKPOINT_SKIPPED		1462
 /*! transaction: transaction failures due to history store */
 #define	WT_STAT_CONN_TXN_FAIL_CACHE			1463
->>>>>>> d29619b7
 /*!
  * transaction: transaction fsync calls for checkpoint after allocating
  * the transaction ID
  */
-<<<<<<< HEAD
-#define	WT_STAT_CONN_TXN_CHECKPOINT_FSYNC_POST		1461
-=======
 #define	WT_STAT_CONN_TXN_CHECKPOINT_FSYNC_POST		1464
->>>>>>> d29619b7
 /*!
  * transaction: transaction fsync duration for checkpoint after
  * allocating the transaction ID (usecs)
  */
-<<<<<<< HEAD
-#define	WT_STAT_CONN_TXN_CHECKPOINT_FSYNC_POST_DURATION	1462
-/*! transaction: transaction range of IDs currently pinned */
-#define	WT_STAT_CONN_TXN_PINNED_RANGE			1463
-/*! transaction: transaction range of IDs currently pinned by a checkpoint */
-#define	WT_STAT_CONN_TXN_PINNED_CHECKPOINT_RANGE	1464
-/*! transaction: transaction range of timestamps currently pinned */
-#define	WT_STAT_CONN_TXN_PINNED_TIMESTAMP		1465
-/*! transaction: transaction range of timestamps pinned by a checkpoint */
-#define	WT_STAT_CONN_TXN_PINNED_TIMESTAMP_CHECKPOINT	1466
-=======
 #define	WT_STAT_CONN_TXN_CHECKPOINT_FSYNC_POST_DURATION	1465
 /*! transaction: transaction range of IDs currently pinned */
 #define	WT_STAT_CONN_TXN_PINNED_RANGE			1466
@@ -6716,33 +6061,15 @@
 #define	WT_STAT_CONN_TXN_PINNED_TIMESTAMP		1468
 /*! transaction: transaction range of timestamps pinned by a checkpoint */
 #define	WT_STAT_CONN_TXN_PINNED_TIMESTAMP_CHECKPOINT	1469
->>>>>>> d29619b7
 /*!
  * transaction: transaction range of timestamps pinned by the oldest
  * active read timestamp
  */
-<<<<<<< HEAD
-#define	WT_STAT_CONN_TXN_PINNED_TIMESTAMP_READER	1467
-=======
 #define	WT_STAT_CONN_TXN_PINNED_TIMESTAMP_READER	1470
->>>>>>> d29619b7
 /*!
  * transaction: transaction range of timestamps pinned by the oldest
  * timestamp
  */
-<<<<<<< HEAD
-#define	WT_STAT_CONN_TXN_PINNED_TIMESTAMP_OLDEST	1468
-/*! transaction: transaction read timestamp of the oldest active reader */
-#define	WT_STAT_CONN_TXN_TIMESTAMP_OLDEST_ACTIVE_READ	1469
-/*! transaction: transaction sync calls */
-#define	WT_STAT_CONN_TXN_SYNC				1470
-/*! transaction: transactions committed */
-#define	WT_STAT_CONN_TXN_COMMIT				1471
-/*! transaction: transactions rolled back */
-#define	WT_STAT_CONN_TXN_ROLLBACK			1472
-/*! transaction: update conflicts */
-#define	WT_STAT_CONN_TXN_UPDATE_CONFLICT		1473
-=======
 #define	WT_STAT_CONN_TXN_PINNED_TIMESTAMP_OLDEST	1471
 /*! transaction: transaction read timestamp of the oldest active reader */
 #define	WT_STAT_CONN_TXN_TIMESTAMP_OLDEST_ACTIVE_READ	1472
@@ -6754,7 +6081,6 @@
 #define	WT_STAT_CONN_TXN_ROLLBACK			1475
 /*! transaction: update conflicts */
 #define	WT_STAT_CONN_TXN_UPDATE_CONFLICT		1476
->>>>>>> d29619b7
 
 /*!
  * @}
@@ -7071,17 +6397,6 @@
  * cache_walk: Total number of pages currently in cache, only reported if
  * cache_walk or all statistics are enabled
  */
-<<<<<<< HEAD
-#define	WT_STAT_DSRC_CACHE_STATE_PAGES			2100
-/*! checkpoint-cleanup: pages added for eviction */
-#define	WT_STAT_DSRC_CC_PAGES_EVICT			2101
-/*! checkpoint-cleanup: pages removed */
-#define	WT_STAT_DSRC_CC_PAGES_REMOVED			2102
-/*! checkpoint-cleanup: pages skipped during tree walk */
-#define	WT_STAT_DSRC_CC_PAGES_WALK_SKIPPED		2103
-/*! checkpoint-cleanup: pages visited */
-#define	WT_STAT_DSRC_CC_PAGES_VISITED			2104
-=======
 #define	WT_STAT_DSRC_CACHE_STATE_PAGES			2101
 /*! checkpoint-cleanup: pages added for eviction */
 #define	WT_STAT_DSRC_CC_PAGES_EVICT			2102
@@ -7091,35 +6406,15 @@
 #define	WT_STAT_DSRC_CC_PAGES_WALK_SKIPPED		2104
 /*! checkpoint-cleanup: pages visited */
 #define	WT_STAT_DSRC_CC_PAGES_VISITED			2105
->>>>>>> d29619b7
 /*!
  * compression: compressed page maximum internal page size prior to
  * compression
  */
-<<<<<<< HEAD
-#define	WT_STAT_DSRC_COMPRESS_PRECOMP_INTL_MAX_PAGE_SIZE	2105
-=======
 #define	WT_STAT_DSRC_COMPRESS_PRECOMP_INTL_MAX_PAGE_SIZE	2106
->>>>>>> d29619b7
 /*!
  * compression: compressed page maximum leaf page size prior to
  * compression
  */
-<<<<<<< HEAD
-#define	WT_STAT_DSRC_COMPRESS_PRECOMP_LEAF_MAX_PAGE_SIZE	2106
-/*! compression: compressed pages read */
-#define	WT_STAT_DSRC_COMPRESS_READ			2107
-/*! compression: compressed pages written */
-#define	WT_STAT_DSRC_COMPRESS_WRITE			2108
-/*! compression: page written failed to compress */
-#define	WT_STAT_DSRC_COMPRESS_WRITE_FAIL		2109
-/*! compression: page written was too small to compress */
-#define	WT_STAT_DSRC_COMPRESS_WRITE_TOO_SMALL		2110
-/*! cursor: Total number of entries skipped by cursor next calls */
-#define	WT_STAT_DSRC_CURSOR_NEXT_SKIP_TOTAL		2111
-/*! cursor: Total number of entries skipped by cursor prev calls */
-#define	WT_STAT_DSRC_CURSOR_PREV_SKIP_TOTAL		2112
-=======
 #define	WT_STAT_DSRC_COMPRESS_PRECOMP_LEAF_MAX_PAGE_SIZE	2107
 /*! compression: compressed pages read */
 #define	WT_STAT_DSRC_COMPRESS_READ			2108
@@ -7133,22 +6428,10 @@
 #define	WT_STAT_DSRC_CURSOR_NEXT_SKIP_TOTAL		2112
 /*! cursor: Total number of entries skipped by cursor prev calls */
 #define	WT_STAT_DSRC_CURSOR_PREV_SKIP_TOTAL		2113
->>>>>>> d29619b7
 /*!
  * cursor: Total number of entries skipped to position the history store
  * cursor
  */
-<<<<<<< HEAD
-#define	WT_STAT_DSRC_CURSOR_SKIP_HS_CUR_POSITION	2113
-/*! cursor: bulk loaded cursor insert calls */
-#define	WT_STAT_DSRC_CURSOR_INSERT_BULK			2114
-/*! cursor: cache cursors reuse count */
-#define	WT_STAT_DSRC_CURSOR_REOPEN			2115
-/*! cursor: close calls that result in cache */
-#define	WT_STAT_DSRC_CURSOR_CACHE			2116
-/*! cursor: create calls */
-#define	WT_STAT_DSRC_CURSOR_CREATE			2117
-=======
 #define	WT_STAT_DSRC_CURSOR_SKIP_HS_CUR_POSITION	2114
 /*! cursor: bulk loaded cursor insert calls */
 #define	WT_STAT_DSRC_CURSOR_INSERT_BULK			2115
@@ -7158,71 +6441,17 @@
 #define	WT_STAT_DSRC_CURSOR_CACHE			2117
 /*! cursor: create calls */
 #define	WT_STAT_DSRC_CURSOR_CREATE			2118
->>>>>>> d29619b7
 /*!
  * cursor: cursor next calls that skip greater than or equal to 100
  * entries
  */
-<<<<<<< HEAD
-#define	WT_STAT_DSRC_CURSOR_NEXT_SKIP_GE_100		2118
-/*! cursor: cursor next calls that skip less than 100 entries */
-#define	WT_STAT_DSRC_CURSOR_NEXT_SKIP_LT_100		2119
-=======
 #define	WT_STAT_DSRC_CURSOR_NEXT_SKIP_GE_100		2119
 /*! cursor: cursor next calls that skip less than 100 entries */
 #define	WT_STAT_DSRC_CURSOR_NEXT_SKIP_LT_100		2120
->>>>>>> d29619b7
 /*!
  * cursor: cursor prev calls that skip greater than or equal to 100
  * entries
  */
-<<<<<<< HEAD
-#define	WT_STAT_DSRC_CURSOR_PREV_SKIP_GE_100		2120
-/*! cursor: cursor prev calls that skip less than 100 entries */
-#define	WT_STAT_DSRC_CURSOR_PREV_SKIP_LT_100		2121
-/*! cursor: insert calls */
-#define	WT_STAT_DSRC_CURSOR_INSERT			2122
-/*! cursor: insert key and value bytes */
-#define	WT_STAT_DSRC_CURSOR_INSERT_BYTES		2123
-/*! cursor: modify */
-#define	WT_STAT_DSRC_CURSOR_MODIFY			2124
-/*! cursor: modify key and value bytes affected */
-#define	WT_STAT_DSRC_CURSOR_MODIFY_BYTES		2125
-/*! cursor: modify value bytes modified */
-#define	WT_STAT_DSRC_CURSOR_MODIFY_BYTES_TOUCH		2126
-/*! cursor: next calls */
-#define	WT_STAT_DSRC_CURSOR_NEXT			2127
-/*! cursor: open cursor count */
-#define	WT_STAT_DSRC_CURSOR_OPEN_COUNT			2128
-/*! cursor: operation restarted */
-#define	WT_STAT_DSRC_CURSOR_RESTART			2129
-/*! cursor: prev calls */
-#define	WT_STAT_DSRC_CURSOR_PREV			2130
-/*! cursor: remove calls */
-#define	WT_STAT_DSRC_CURSOR_REMOVE			2131
-/*! cursor: remove key bytes removed */
-#define	WT_STAT_DSRC_CURSOR_REMOVE_BYTES		2132
-/*! cursor: reserve calls */
-#define	WT_STAT_DSRC_CURSOR_RESERVE			2133
-/*! cursor: reset calls */
-#define	WT_STAT_DSRC_CURSOR_RESET			2134
-/*! cursor: search calls */
-#define	WT_STAT_DSRC_CURSOR_SEARCH			2135
-/*! cursor: search history store calls */
-#define	WT_STAT_DSRC_CURSOR_SEARCH_HS			2136
-/*! cursor: search near calls */
-#define	WT_STAT_DSRC_CURSOR_SEARCH_NEAR			2137
-/*! cursor: truncate calls */
-#define	WT_STAT_DSRC_CURSOR_TRUNCATE			2138
-/*! cursor: update calls */
-#define	WT_STAT_DSRC_CURSOR_UPDATE			2139
-/*! cursor: update key and value bytes */
-#define	WT_STAT_DSRC_CURSOR_UPDATE_BYTES		2140
-/*! cursor: update value size change */
-#define	WT_STAT_DSRC_CURSOR_UPDATE_BYTES_CHANGED	2141
-/*! reconciliation: approximate byte size of timestamps in pages written */
-#define	WT_STAT_DSRC_REC_TIME_WINDOW_BYTES_TS		2142
-=======
 #define	WT_STAT_DSRC_CURSOR_PREV_SKIP_GE_100		2121
 /*! cursor: cursor prev calls that skip less than 100 entries */
 #define	WT_STAT_DSRC_CURSOR_PREV_SKIP_LT_100		2122
@@ -7268,53 +6497,19 @@
 #define	WT_STAT_DSRC_CURSOR_UPDATE_BYTES_CHANGED	2142
 /*! reconciliation: approximate byte size of timestamps in pages written */
 #define	WT_STAT_DSRC_REC_TIME_WINDOW_BYTES_TS		2143
->>>>>>> d29619b7
 /*!
  * reconciliation: approximate byte size of transaction IDs in pages
  * written
  */
-<<<<<<< HEAD
-#define	WT_STAT_DSRC_REC_TIME_WINDOW_BYTES_TXN		2143
-/*! reconciliation: dictionary matches */
-#define	WT_STAT_DSRC_REC_DICTIONARY			2144
-/*! reconciliation: fast-path pages deleted */
-#define	WT_STAT_DSRC_REC_PAGE_DELETE_FAST		2145
-=======
 #define	WT_STAT_DSRC_REC_TIME_WINDOW_BYTES_TXN		2144
 /*! reconciliation: dictionary matches */
 #define	WT_STAT_DSRC_REC_DICTIONARY			2145
 /*! reconciliation: fast-path pages deleted */
 #define	WT_STAT_DSRC_REC_PAGE_DELETE_FAST		2146
->>>>>>> d29619b7
 /*!
  * reconciliation: internal page key bytes discarded using suffix
  * compression
  */
-<<<<<<< HEAD
-#define	WT_STAT_DSRC_REC_SUFFIX_COMPRESSION		2146
-/*! reconciliation: internal page multi-block writes */
-#define	WT_STAT_DSRC_REC_MULTIBLOCK_INTERNAL		2147
-/*! reconciliation: internal-page overflow keys */
-#define	WT_STAT_DSRC_REC_OVERFLOW_KEY_INTERNAL		2148
-/*! reconciliation: leaf page key bytes discarded using prefix compression */
-#define	WT_STAT_DSRC_REC_PREFIX_COMPRESSION		2149
-/*! reconciliation: leaf page multi-block writes */
-#define	WT_STAT_DSRC_REC_MULTIBLOCK_LEAF		2150
-/*! reconciliation: leaf-page overflow keys */
-#define	WT_STAT_DSRC_REC_OVERFLOW_KEY_LEAF		2151
-/*! reconciliation: maximum blocks required for a page */
-#define	WT_STAT_DSRC_REC_MULTIBLOCK_MAX			2152
-/*! reconciliation: overflow values written */
-#define	WT_STAT_DSRC_REC_OVERFLOW_VALUE			2153
-/*! reconciliation: page checksum matches */
-#define	WT_STAT_DSRC_REC_PAGE_MATCH			2154
-/*! reconciliation: page reconciliation calls */
-#define	WT_STAT_DSRC_REC_PAGES				2155
-/*! reconciliation: page reconciliation calls for eviction */
-#define	WT_STAT_DSRC_REC_PAGES_EVICTION			2156
-/*! reconciliation: pages deleted */
-#define	WT_STAT_DSRC_REC_PAGE_DELETE			2157
-=======
 #define	WT_STAT_DSRC_REC_SUFFIX_COMPRESSION		2147
 /*! reconciliation: internal page multi-block writes */
 #define	WT_STAT_DSRC_REC_MULTIBLOCK_INTERNAL		2148
@@ -7338,129 +6533,63 @@
 #define	WT_STAT_DSRC_REC_PAGES_EVICTION			2157
 /*! reconciliation: pages deleted */
 #define	WT_STAT_DSRC_REC_PAGE_DELETE			2158
->>>>>>> d29619b7
 /*!
  * reconciliation: pages written including an aggregated newest start
  * durable timestamp
  */
-<<<<<<< HEAD
-#define	WT_STAT_DSRC_REC_TIME_AGGR_NEWEST_START_DURABLE_TS	2158
-=======
 #define	WT_STAT_DSRC_REC_TIME_AGGR_NEWEST_START_DURABLE_TS	2159
->>>>>>> d29619b7
 /*!
  * reconciliation: pages written including an aggregated newest stop
  * durable timestamp
  */
-<<<<<<< HEAD
-#define	WT_STAT_DSRC_REC_TIME_AGGR_NEWEST_STOP_DURABLE_TS	2159
-=======
 #define	WT_STAT_DSRC_REC_TIME_AGGR_NEWEST_STOP_DURABLE_TS	2160
->>>>>>> d29619b7
 /*!
  * reconciliation: pages written including an aggregated newest stop
  * timestamp
  */
-<<<<<<< HEAD
-#define	WT_STAT_DSRC_REC_TIME_AGGR_NEWEST_STOP_TS	2160
-=======
 #define	WT_STAT_DSRC_REC_TIME_AGGR_NEWEST_STOP_TS	2161
->>>>>>> d29619b7
 /*!
  * reconciliation: pages written including an aggregated newest stop
  * transaction ID
  */
-<<<<<<< HEAD
-#define	WT_STAT_DSRC_REC_TIME_AGGR_NEWEST_STOP_TXN	2161
-=======
 #define	WT_STAT_DSRC_REC_TIME_AGGR_NEWEST_STOP_TXN	2162
->>>>>>> d29619b7
 /*!
  * reconciliation: pages written including an aggregated oldest start
  * timestamp
  */
-<<<<<<< HEAD
-#define	WT_STAT_DSRC_REC_TIME_AGGR_OLDEST_START_TS	2162
-=======
 #define	WT_STAT_DSRC_REC_TIME_AGGR_OLDEST_START_TS	2163
->>>>>>> d29619b7
 /*!
  * reconciliation: pages written including an aggregated oldest start
  * transaction ID
  */
-<<<<<<< HEAD
-#define	WT_STAT_DSRC_REC_TIME_AGGR_OLDEST_START_TXN	2163
-/*! reconciliation: pages written including an aggregated prepare */
-#define	WT_STAT_DSRC_REC_TIME_AGGR_PREPARED		2164
-/*! reconciliation: pages written including at least one prepare */
-#define	WT_STAT_DSRC_REC_TIME_WINDOW_PAGES_PREPARED	2165
-=======
 #define	WT_STAT_DSRC_REC_TIME_AGGR_OLDEST_START_TXN	2164
 /*! reconciliation: pages written including an aggregated prepare */
 #define	WT_STAT_DSRC_REC_TIME_AGGR_PREPARED		2165
 /*! reconciliation: pages written including at least one prepare */
 #define	WT_STAT_DSRC_REC_TIME_WINDOW_PAGES_PREPARED	2166
->>>>>>> d29619b7
 /*!
  * reconciliation: pages written including at least one start durable
  * timestamp
  */
-<<<<<<< HEAD
-#define	WT_STAT_DSRC_REC_TIME_WINDOW_PAGES_DURABLE_START_TS	2166
-/*! reconciliation: pages written including at least one start timestamp */
-#define	WT_STAT_DSRC_REC_TIME_WINDOW_PAGES_START_TS	2167
-=======
 #define	WT_STAT_DSRC_REC_TIME_WINDOW_PAGES_DURABLE_START_TS	2167
 /*! reconciliation: pages written including at least one start timestamp */
 #define	WT_STAT_DSRC_REC_TIME_WINDOW_PAGES_START_TS	2168
->>>>>>> d29619b7
 /*!
  * reconciliation: pages written including at least one start transaction
  * ID
  */
-<<<<<<< HEAD
-#define	WT_STAT_DSRC_REC_TIME_WINDOW_PAGES_START_TXN	2168
-=======
 #define	WT_STAT_DSRC_REC_TIME_WINDOW_PAGES_START_TXN	2169
->>>>>>> d29619b7
 /*!
  * reconciliation: pages written including at least one stop durable
  * timestamp
  */
-<<<<<<< HEAD
-#define	WT_STAT_DSRC_REC_TIME_WINDOW_PAGES_DURABLE_STOP_TS	2169
-/*! reconciliation: pages written including at least one stop timestamp */
-#define	WT_STAT_DSRC_REC_TIME_WINDOW_PAGES_STOP_TS	2170
-=======
 #define	WT_STAT_DSRC_REC_TIME_WINDOW_PAGES_DURABLE_STOP_TS	2170
 /*! reconciliation: pages written including at least one stop timestamp */
 #define	WT_STAT_DSRC_REC_TIME_WINDOW_PAGES_STOP_TS	2171
->>>>>>> d29619b7
 /*!
  * reconciliation: pages written including at least one stop transaction
  * ID
  */
-<<<<<<< HEAD
-#define	WT_STAT_DSRC_REC_TIME_WINDOW_PAGES_STOP_TXN	2171
-/*! reconciliation: records written including a prepare */
-#define	WT_STAT_DSRC_REC_TIME_WINDOW_PREPARED		2172
-/*! reconciliation: records written including a start durable timestamp */
-#define	WT_STAT_DSRC_REC_TIME_WINDOW_DURABLE_START_TS	2173
-/*! reconciliation: records written including a start timestamp */
-#define	WT_STAT_DSRC_REC_TIME_WINDOW_START_TS		2174
-/*! reconciliation: records written including a start transaction ID */
-#define	WT_STAT_DSRC_REC_TIME_WINDOW_START_TXN		2175
-/*! reconciliation: records written including a stop durable timestamp */
-#define	WT_STAT_DSRC_REC_TIME_WINDOW_DURABLE_STOP_TS	2176
-/*! reconciliation: records written including a stop timestamp */
-#define	WT_STAT_DSRC_REC_TIME_WINDOW_STOP_TS		2177
-/*! reconciliation: records written including a stop transaction ID */
-#define	WT_STAT_DSRC_REC_TIME_WINDOW_STOP_TXN		2178
-/*! session: object compaction */
-#define	WT_STAT_DSRC_SESSION_COMPACT			2179
-/*! transaction: update conflicts */
-#define	WT_STAT_DSRC_TXN_UPDATE_CONFLICT		2180
-=======
 #define	WT_STAT_DSRC_REC_TIME_WINDOW_PAGES_STOP_TXN	2172
 /*! reconciliation: records written including a prepare */
 #define	WT_STAT_DSRC_REC_TIME_WINDOW_PREPARED		2173
@@ -7482,7 +6611,6 @@
 #define	WT_STAT_DSRC_TXN_READ_RACE_PREPARE_UPDATE	2181
 /*! transaction: update conflicts */
 #define	WT_STAT_DSRC_TXN_UPDATE_CONFLICT		2182
->>>>>>> d29619b7
 
 /*!
  * @}
