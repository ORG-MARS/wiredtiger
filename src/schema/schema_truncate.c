--- conflicted
+++ resolved
@@ -40,12 +40,8 @@
 	WT_DECL_ITEM(namebuf);
 	WT_DECL_RET;
 	WT_TABLE *table;
-<<<<<<< HEAD
 	const char *hname;
-	int i;
-=======
 	u_int i;
->>>>>>> 01d65d9b
 
 	WT_RET(__wt_schema_get_table(session, name, strlen(name), 0, &table));
 	WT_RET(__wt_scr_alloc(session, 0, &namebuf));
