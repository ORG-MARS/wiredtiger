/*-
 * Copyright (c) 2014-2020 MongoDB, Inc.
 * Copyright (c) 2008-2014 WiredTiger, Inc.
 *	All rights reserved.
 *
 * See the file LICENSE for redistribution information.
 */

#include "wt_internal.h"

/*
 * There's a bunch of stuff we pass around during verification, group it together to make the code
 * prettier.
 */
typedef struct {
    uint64_t records_so_far; /* Records seen so far */

    WT_ITEM *max_key;  /* Largest key */
    WT_ITEM *max_addr; /* Largest key page */

#define WT_VERIFY_PROGRESS_INTERVAL 100
    uint64_t fcnt; /* Progress counter */

    /* Configuration options passed in. */
    wt_timestamp_t stable_timestamp; /* Stable timestamp to verify against if desired */
#define WT_VRFY_DUMP(vs) \
    ((vs)->dump_address || (vs)->dump_blocks || (vs)->dump_layout || (vs)->dump_pages)
    bool dump_address; /* Configure: dump special */
    bool dump_blocks;
    bool dump_layout;
    bool dump_pages;

    /* Page layout information. */
    uint64_t depth, depth_internal[100], depth_leaf[100];

    WT_ITEM *tmp1, *tmp2, *tmp3, *tmp4; /* Temporary buffers */
} WT_VSTUFF;

static void __verify_checkpoint_reset(WT_VSTUFF *);
static int __verify_page_content_int(
  WT_SESSION_IMPL *, WT_REF *, WT_CELL_UNPACK_ADDR *, WT_VSTUFF *);
static int __verify_page_content_leaf(
  WT_SESSION_IMPL *, WT_REF *, WT_CELL_UNPACK_ADDR *, WT_VSTUFF *);
static int __verify_row_int_key_order(
  WT_SESSION_IMPL *, WT_PAGE *, WT_REF *, uint32_t, WT_VSTUFF *);
static int __verify_row_leaf_key_order(WT_SESSION_IMPL *, WT_REF *, WT_VSTUFF *);
static int __verify_tree(WT_SESSION_IMPL *, WT_REF *, WT_CELL_UNPACK_ADDR *, WT_VSTUFF *);

/*
 * __verify_config --
 *     Debugging: verification supports dumping pages in various formats.
 */
static int
__verify_config(WT_SESSION_IMPL *session, const char *cfg[], WT_VSTUFF *vs)
{
    WT_CONFIG_ITEM cval;
    WT_TXN_GLOBAL *txn_global;

    txn_global = &S2C(session)->txn_global;

    WT_RET(__wt_config_gets(session, cfg, "dump_address", &cval));
    vs->dump_address = cval.val != 0;

    WT_RET(__wt_config_gets(session, cfg, "dump_blocks", &cval));
    vs->dump_blocks = cval.val != 0;

    WT_RET(__wt_config_gets(session, cfg, "dump_layout", &cval));
    vs->dump_layout = cval.val != 0;

    WT_RET(__wt_config_gets(session, cfg, "dump_pages", &cval));
    vs->dump_pages = cval.val != 0;

    WT_RET(__wt_config_gets(session, cfg, "stable_timestamp", &cval));
    vs->stable_timestamp = WT_TS_NONE; /* Ignored unless a value has been set */
    if (cval.val != 0) {
        if (!txn_global->has_stable_timestamp)
            WT_RET_MSG(session, ENOTSUP,
              "cannot verify against the stable timestamp if it has not been set");
        vs->stable_timestamp = txn_global->stable_timestamp;
    }

#if !defined(HAVE_DIAGNOSTIC)
    if (vs->dump_blocks || vs->dump_pages)
        WT_RET_MSG(session, ENOTSUP, "the WiredTiger library was not built in diagnostic mode");
#endif

    return (0);
}

/*
 * __verify_config_offsets --
 *     Debugging: optionally dump specific blocks from the file.
 */
static int
__verify_config_offsets(WT_SESSION_IMPL *session, const char *cfg[], bool *quitp)
{
    WT_CONFIG list;
    WT_CONFIG_ITEM cval, k, v;
    WT_DECL_RET;
    uint64_t offset;

    *quitp = false;

    WT_RET(__wt_config_gets(session, cfg, "dump_offsets", &cval));
    __wt_config_subinit(session, &list, &cval);
    while ((ret = __wt_config_next(&list, &k, &v)) == 0) {
        /*
         * Quit after dumping the requested blocks. (That's hopefully what the user wanted, all of
         * this stuff is just hooked into verify because that's where we "dump blocks" for
         * debugging.)
         */
        *quitp = true;
        /* NOLINTNEXTLINE(cert-err34-c) */
        if (v.len != 0 || sscanf(k.str, "%" SCNu64, &offset) != 1)
            WT_RET_MSG(session, EINVAL, "unexpected dump offset format");
#if !defined(HAVE_DIAGNOSTIC)
        WT_RET_MSG(session, ENOTSUP, "the WiredTiger library was not built in diagnostic mode");
#else
        WT_TRET(__wt_debug_offset_blind(session, (wt_off_t)offset, NULL));
#endif
    }
    return (ret == WT_NOTFOUND ? 0 : ret);
}

/*
 * __dump_layout --
 *     Dump the tree shape.
 */
static int
__dump_layout(WT_SESSION_IMPL *session, WT_VSTUFF *vs)
{
    size_t i;
    uint64_t total;

    for (i = 0, total = 0; i < WT_ELEMENTS(vs->depth_internal); ++i)
        total += vs->depth_internal[i];
    WT_RET(__wt_msg(session, "Internal page tree-depth (total %" PRIu64 "):", total));
    for (i = 0; i < WT_ELEMENTS(vs->depth_internal); ++i)
        if (vs->depth_internal[i] != 0) {
            WT_RET(__wt_msg(session, "\t%03" WT_SIZET_FMT ": %" PRIu64, i, vs->depth_internal[i]));
            vs->depth_internal[i] = 0;
        }

    for (i = 0, total = 0; i < WT_ELEMENTS(vs->depth_leaf); ++i)
        total += vs->depth_leaf[i];
    WT_RET(__wt_msg(session, "Leaf page tree-depth (total %" PRIu64 "):", total));
    for (i = 0; i < WT_ELEMENTS(vs->depth_leaf); ++i)
        if (vs->depth_leaf[i] != 0) {
            WT_RET(__wt_msg(session, "\t%03" WT_SIZET_FMT ": %" PRIu64, i, vs->depth_leaf[i]));
            vs->depth_leaf[i] = 0;
        }
    return (0);
}

/*
 * __wt_verify --
 *     Verify a file.
 */
int
__wt_verify(WT_SESSION_IMPL *session, const char *cfg[])
{
    WT_BM *bm;
    WT_BTREE *btree;
    WT_CELL_UNPACK_ADDR addr_unpack;
    WT_CKPT *ckptbase, *ckpt;
    WT_DECL_RET;
    WT_VSTUFF *vs, _vstuff;
    size_t root_addr_size;
    uint32_t session_flags;
    uint8_t root_addr[WT_BTREE_MAX_ADDR_COOKIE];
    const char *name;
<<<<<<< HEAD
    bool bm_start, is_owner, quit, skip_hs;
=======
    bool bm_start, quit;

#if 0
    /* FIXME-WT-6263: Temporarily disable history store verification. */
    bool skip_hs;
#endif
>>>>>>> 1900a1c0

    btree = S2BT(session);
    bm = btree->bm;
    ckptbase = NULL;
    name = session->dhandle->name;
    bm_start = false;

<<<<<<< HEAD
    session_flags = 0; /* -Wuninitialized */
    is_owner = false;  /* -Wuninitialized */
=======
#if 0
    /* FIXME-WT-6263: Temporarily disable history store verification. */
>>>>>>> 1900a1c0

    /*
     * Skip the history store explicit call if we're performing a metadata verification. The
     * metadata file is verified before we verify the history store, and it makes no sense to verify
     * the history store against itself.
     */
    skip_hs = strcmp(name, WT_METAFILE_URI) == 0 || strcmp(name, WT_HS_URI) == 0;

    WT_CLEAR(_vstuff);
    vs = &_vstuff;
    WT_ERR(__wt_scr_alloc(session, 0, &vs->max_key));
    WT_ERR(__wt_scr_alloc(session, 0, &vs->max_addr));
    WT_ERR(__wt_scr_alloc(session, WT_INTPACK64_MAXSIZE, &vs->tmp1));
    WT_ERR(__wt_scr_alloc(session, 0, &vs->tmp2));
    WT_ERR(__wt_scr_alloc(session, 0, &vs->tmp3));
    WT_ERR(__wt_scr_alloc(session, 0, &vs->tmp4));

    /* Check configuration strings. */
    WT_ERR(__verify_config(session, cfg, vs));

    /* Optionally dump specific block offsets. */
    WT_ERR(__verify_config_offsets(session, cfg, &quit));
    if (quit)
        goto done;

    /*
     * Get a list of the checkpoints for this file. Empty objects have no checkpoints, in which case
     * there's no work to do.
     */
    WT_ERR_NOTFOUND_OK(__wt_meta_ckptlist_get(session, name, false, &ckptbase), true);
    if (ret == WT_NOTFOUND) {
        ret = 0;
        goto done;
    }

    /* Inform the underlying block manager we're verifying. */
    WT_ERR(bm->verify_start(bm, session, ckptbase, cfg));
    bm_start = true;

    /* Loop through the file's checkpoints, verifying each one. */
    WT_CKPT_FOREACH (ckptbase, ckpt) {
        __wt_verbose(session, WT_VERB_VERIFY, "%s: checkpoint %s", name, ckpt->name);

        /* Fake checkpoints require no work. */
        if (F_ISSET(ckpt, WT_CKPT_FAKE))
            continue;

        /* House-keeping between checkpoints. */
        __verify_checkpoint_reset(vs);

        if (WT_VRFY_DUMP(vs)) {
            WT_ERR(__wt_msg(session, "%s", WT_DIVIDER));
            WT_ERR(__wt_msg(session, "%s: checkpoint %s", name, ckpt->name));
        }

        /* Load the checkpoint. */
        WT_ERR(bm->checkpoint_load(
          bm, session, ckpt->raw.data, ckpt->raw.size, root_addr, &root_addr_size, true));

        /* Skip trees with no root page. */
        if (root_addr_size != 0) {
            WT_ERR(__wt_btree_tree_open(session, root_addr, root_addr_size));

            if (WT_VRFY_DUMP(vs))
                WT_ERR(__wt_msg(session, "Root: %s %s",
                  __wt_addr_string(session, root_addr, root_addr_size, vs->tmp1),
                  __wt_page_type_string(btree->root.page->type)));

            __wt_evict_file_exclusive_off(session);

            /*
             * Create a fake, unpacked parent cell for the tree based on the checkpoint information.
             */
            memset(&addr_unpack, 0, sizeof(addr_unpack));
            WT_TIME_AGGREGATE_COPY(&addr_unpack.ta, &ckpt->ta);
            if (ckpt->write_gen <= S2C(session)->base_write_gen) {
                addr_unpack.ta.oldest_start_txn = WT_TXN_NONE;
                addr_unpack.ta.newest_stop_txn = WT_TXN_MAX;
            }
            if (ckpt->ta.prepare)
                addr_unpack.ta.prepare = 1;
            addr_unpack.raw = WT_CELL_ADDR_INT;

            /* Verify the tree. */
            WT_WITH_PAGE_INDEX(
              session, ret = __verify_tree(session, &btree->root, &addr_unpack, vs));

            /*
             * The checkpoints are in time-order, so the last one in the list is the most recent. If
             * this is the most recent checkpoint, verify the history store against it.
             */
            if (ret == 0 && (ckpt + 1)->name == NULL && !skip_hs) {
                /* Open a history store cursor. */
                WT_ERR(__wt_hs_cursor_open(session);
                WT_TRET(__wt_history_store_verify_one(session));
                WT_TRET(__wt_hs_cursor_close(session);
                /*
                 * We cannot error out here. If we got an error verifying the history store, we need
                 * to follow through with reacquiring the exclusive call below. We'll error out
                 * after that and unloading this checkpoint.
                 */
            }

            /*
             * We have an exclusive lock on the handle, but we're swapping root pages in-and-out of
             * that handle, and there's a race with eviction entering the tree and seeing an invalid
             * root page. Eviction must work on trees being verified (else we'd have to do our own
             * eviction), lock eviction out whenever we're loading a new root page. This loops works
             * because we are called with eviction locked out, so we release the lock at the top of
             * the loop and re-acquire it here.
             */
            WT_TRET(__wt_evict_file_exclusive_on(session));
            WT_TRET(__wt_evict_file(session, WT_SYNC_DISCARD));
        }

        /* Unload the checkpoint. */
        WT_TRET(bm->checkpoint_unload(bm, session));

        /*
         * We've finished one checkpoint's verification (verification, then cache eviction and
         * checkpoint unload): if any errors occurred, quit. Done this way because otherwise we'd
         * need at least two more state variables on error, one to know if we need to discard the
         * tree from the cache and one to know if we need to unload the checkpoint.
         */
        WT_ERR(ret);

        /* Display the tree shape. */
        if (vs->dump_layout)
            WT_ERR(__dump_layout(session, vs));
    }

done:
err:
    /* Inform the underlying block manager we're done. */
    if (bm_start)
        WT_TRET(bm->verify_end(bm, session));

    /* Discard the list of checkpoints. */
    if (ckptbase != NULL)
        __wt_meta_ckptlist_free(session, &ckptbase);

    /* Free allocated memory. */
    __wt_scr_free(session, &vs->max_key);
    __wt_scr_free(session, &vs->max_addr);
    __wt_scr_free(session, &vs->tmp1);
    __wt_scr_free(session, &vs->tmp2);
    __wt_scr_free(session, &vs->tmp3);
    __wt_scr_free(session, &vs->tmp4);

    return (ret);
}

/*
 * __verify_checkpoint_reset --
 *     Reset anything needing to be reset for each new checkpoint verification.
 */
static void
__verify_checkpoint_reset(WT_VSTUFF *vs)
{
    /*
     * Key order is per checkpoint, reset the data length that serves as a flag value.
     */
    vs->max_addr->size = 0;

    /* Record total is per checkpoint, reset the record count. */
    vs->records_so_far = 0;

    /* Tree depth. */
    vs->depth = 1;
}

/*
 * __verify_addr_string --
 *     Figure out a page's "address" and load a buffer with a printable, nul-terminated
 *     representation of that address.
 */
static const char *
__verify_addr_string(WT_SESSION_IMPL *session, WT_REF *ref, WT_ITEM *buf)
{
    WT_ADDR_COPY addr;
    WT_DECL_ITEM(tmp);
    WT_DECL_RET;
    char time_string[WT_TIME_STRING_SIZE];

    WT_ERR(__wt_scr_alloc(session, 0, &tmp));

    if (__wt_ref_addr_copy(session, ref, &addr)) {
        WT_ERR(
          __wt_buf_fmt(session, buf, "%s %s", __wt_addr_string(session, addr.addr, addr.size, tmp),
            __wt_time_aggregate_to_string(&addr.ta, time_string)));
    } else
        WT_ERR(__wt_buf_fmt(session, buf, "%s -/-,-/-", __wt_addr_string(session, NULL, 0, tmp)));

err:
    __wt_scr_free(session, &tmp);
    return (buf->data);
}

/*
 * __verify_addr_ts --
 *     Check an address block's timestamps.
 */
static int
__verify_addr_ts(WT_SESSION_IMPL *session, WT_REF *ref, WT_CELL_UNPACK_ADDR *unpack, WT_VSTUFF *vs)
{
    WT_DECL_RET;

    if ((ret = __wt_time_aggregate_validate(session, &unpack->ta, NULL, false)) == 0)
        return (0);

    WT_RET_MSG(session, ret, "internal page reference at %s failed timestamp validation",
      __verify_addr_string(session, ref, vs->tmp1));
}

/*
 * __verify_tree --
 *     Verify a tree, recursively descending through it in depth-first fashion. The page argument
 *     was physically verified (so we know it's correctly formed), and the in-memory version built.
 *     Our job is to check logical relationships in the page and in the tree.
 */
static int
__verify_tree(
  WT_SESSION_IMPL *session, WT_REF *ref, WT_CELL_UNPACK_ADDR *addr_unpack, WT_VSTUFF *vs)
{
    WT_BM *bm;
    WT_CELL_UNPACK_ADDR *unpack, _unpack;
    WT_DECL_RET;
    WT_PAGE *page;
    WT_REF *child_ref;
    uint32_t entry;

    bm = S2BT(session)->bm;
    unpack = &_unpack;
    page = ref->page;

    __wt_verbose(session, WT_VERB_VERIFY, "%s %s", __verify_addr_string(session, ref, vs->tmp1),
      __wt_page_type_string(page->type));

    /* Optionally dump address information. */
    if (vs->dump_address)
        WT_RET(__wt_msg(session, "%s %s", __verify_addr_string(session, ref, vs->tmp1),
          __wt_page_type_string(page->type)));

    /* Track the shape of the tree. */
    if (F_ISSET(ref, WT_REF_FLAG_INTERNAL))
        ++vs->depth_internal[WT_MIN(vs->depth, WT_ELEMENTS(vs->depth_internal) - 1)];
    else
        ++vs->depth_leaf[WT_MIN(vs->depth, WT_ELEMENTS(vs->depth_internal) - 1)];

    /*
     * The page's physical structure was verified when it was read into memory by the read server
     * thread, and then the in-memory version of the page was built. Now we make sure the page and
     * tree are logically consistent.
     *
     * !!!
     * The problem: (1) the read server has to build the in-memory version of the page because the
     * read server is the thread that flags when any thread can access the page in the tree; (2) we
     * can't build the in-memory version of the page until the physical structure is known to be OK,
     * so the read server has to verify at least the physical structure of the page; (3) doing
     * complete page verification requires reading additional pages (for example, overflow keys
     * imply reading overflow pages in order to test the key's order in the page); (4) the read
     * server cannot read additional pages because it will hang waiting on itself. For this reason,
     * we split page verification into a physical verification, which allows the in-memory version
     * of the page to be built, and then a subsequent logical verification which happens here.
     *
     * Report progress occasionally.
     */
    if (++vs->fcnt % WT_VERIFY_PROGRESS_INTERVAL == 0)
        WT_RET(__wt_progress(session, NULL, vs->fcnt));

#ifdef HAVE_DIAGNOSTIC
    /* Optionally dump the blocks or page in debugging mode. */
    if (vs->dump_blocks)
        WT_RET(__wt_debug_disk(session, page->dsk, NULL));
    if (vs->dump_pages)
        WT_RET(__wt_debug_page(session, NULL, ref, NULL));
#endif

    /* Column-store key order checks: check the page's record number. */
    switch (page->type) {
    case WT_PAGE_COL_FIX:
    case WT_PAGE_COL_INT:
    case WT_PAGE_COL_VAR:
        if (ref->ref_recno != vs->records_so_far + 1)
            WT_RET_MSG(session, WT_ERROR,
              "page at %s has a starting record of %" PRIu64
              " when the expected starting record is %" PRIu64,
              __verify_addr_string(session, ref, vs->tmp1), ref->ref_recno, vs->records_so_far + 1);
        break;
    }

    /*
     * Row-store leaf page key order check: it's a depth-first traversal, the first key on this page
     * should be larger than any key previously seen.
     */
    switch (page->type) {
    case WT_PAGE_ROW_LEAF:
        WT_RET(__verify_row_leaf_key_order(session, ref, vs));
        break;
    }

    /* Check page content, additionally updating the variable-length column-store record count. */
    switch (page->type) {
    case WT_PAGE_COL_FIX:
        vs->records_so_far += page->entries;
        break;
    case WT_PAGE_COL_INT:
    case WT_PAGE_ROW_INT:
        WT_RET(__verify_page_content_int(session, ref, addr_unpack, vs));
        break;
    case WT_PAGE_COL_VAR:
    case WT_PAGE_ROW_LEAF:
        WT_RET(__verify_page_content_leaf(session, ref, addr_unpack, vs));
        break;
    }

    /* Compare the address type against the page type. */
    switch (page->type) {
    case WT_PAGE_COL_FIX:
        if (addr_unpack->raw != WT_CELL_ADDR_LEAF_NO)
            goto celltype_err;
        break;
    case WT_PAGE_COL_VAR:
        if (addr_unpack->raw != WT_CELL_ADDR_LEAF && addr_unpack->raw != WT_CELL_ADDR_LEAF_NO)
            goto celltype_err;
        break;
    case WT_PAGE_ROW_LEAF:
        if (addr_unpack->raw != WT_CELL_ADDR_DEL && addr_unpack->raw != WT_CELL_ADDR_LEAF &&
          addr_unpack->raw != WT_CELL_ADDR_LEAF_NO)
            goto celltype_err;
        break;
    case WT_PAGE_COL_INT:
    case WT_PAGE_ROW_INT:
        if (addr_unpack->raw != WT_CELL_ADDR_INT)
celltype_err:
            WT_RET_MSG(session, WT_ERROR,
              "page at %s, of type %s, is referenced in its parent by a cell of type %s",
              __verify_addr_string(session, ref, vs->tmp1), __wt_page_type_string(page->type),
              __wt_cell_type_string(addr_unpack->raw));
        break;
    }

    /* Check tree connections and recursively descend the tree. */
    switch (page->type) {
    case WT_PAGE_COL_INT:
        /* For each entry in an internal page, verify the subtree. */
        entry = 0;
        WT_INTL_FOREACH_BEGIN (session, page, child_ref) {
            /*
             * It's a depth-first traversal: this entry's starting record number should be 1 more
             * than the total records reviewed to this point.
             */
            ++entry;
            if (child_ref->ref_recno != vs->records_so_far + 1) {
                WT_RET_MSG(session, WT_ERROR,
                  "the starting record number in entry %" PRIu32
                  " of the column internal page at %s is %" PRIu64
                  " and the expected starting record number is %" PRIu64,
                  entry, __verify_addr_string(session, child_ref, vs->tmp1), child_ref->ref_recno,
                  vs->records_so_far + 1);
            }

            /* Unpack the address block and check timestamps */
            __wt_cell_unpack_addr(session, child_ref->home->dsk, child_ref->addr, unpack);
            WT_RET(__verify_addr_ts(session, child_ref, unpack, vs));

            /* Verify the subtree. */
            ++vs->depth;
            WT_RET(__wt_page_in(session, child_ref, 0));
            ret = __verify_tree(session, child_ref, unpack, vs);
            WT_TRET(__wt_page_release(session, child_ref, 0));
            --vs->depth;
            WT_RET(ret);

            WT_RET(bm->verify_addr(bm, session, unpack->data, unpack->size));
        }
        WT_INTL_FOREACH_END;
        break;
    case WT_PAGE_ROW_INT:
        /* For each entry in an internal page, verify the subtree. */
        entry = 0;
        WT_INTL_FOREACH_BEGIN (session, page, child_ref) {
            /*
             * It's a depth-first traversal: this entry's starting key should be larger than the
             * largest key previously reviewed.
             *
             * The 0th key of any internal page is magic, and we can't test against it.
             */
            ++entry;
            if (entry != 1)
                WT_RET(__verify_row_int_key_order(session, page, child_ref, entry, vs));

            /* Unpack the address block and check timestamps */
            __wt_cell_unpack_addr(session, child_ref->home->dsk, child_ref->addr, unpack);
            WT_RET(__verify_addr_ts(session, child_ref, unpack, vs));

            /* Verify the subtree. */
            ++vs->depth;
            WT_RET(__wt_page_in(session, child_ref, 0));
            ret = __verify_tree(session, child_ref, unpack, vs);
            WT_TRET(__wt_page_release(session, child_ref, 0));
            --vs->depth;
            WT_RET(ret);

            WT_RET(bm->verify_addr(bm, session, unpack->data, unpack->size));
        }
        WT_INTL_FOREACH_END;
        break;
    }
    return (0);
}

/*
 * __verify_row_int_key_order --
 *     Compare a key on an internal page to the largest key we've seen so far; update the largest
 *     key we've seen so far to that key.
 */
static int
__verify_row_int_key_order(
  WT_SESSION_IMPL *session, WT_PAGE *parent, WT_REF *ref, uint32_t entry, WT_VSTUFF *vs)
{
    WT_BTREE *btree;
    WT_ITEM item;
    int cmp;

    btree = S2BT(session);

    /* The maximum key is set, we updated it from a leaf page first. */
    WT_ASSERT(session, vs->max_addr->size != 0);

    /* Get the parent page's internal key. */
    __wt_ref_key(parent, ref, &item.data, &item.size);

    /* Compare the key against the largest key we've seen so far. */
    WT_RET(__wt_compare(session, btree->collator, &item, vs->max_key, &cmp));
    if (cmp <= 0)
        WT_RET_MSG(session, WT_ERROR,
          "the internal key in entry %" PRIu32
          " on the page at %s sorts before the last key appearing on page %s, earlier in the tree: "
          "%s, %s",
          entry, __verify_addr_string(session, ref, vs->tmp1), (char *)vs->max_addr->data,
          __wt_buf_set_printable(session, item.data, item.size, vs->tmp2),
          __wt_buf_set_printable(session, vs->max_key->data, vs->max_key->size, vs->tmp3));

    /* Update the largest key we've seen to the key just checked. */
    WT_RET(__wt_buf_set(session, vs->max_key, item.data, item.size));
    WT_IGNORE_RET_PTR(__verify_addr_string(session, ref, vs->max_addr));

    return (0);
}

/*
 * __verify_row_leaf_key_order --
 *     Compare the first key on a leaf page to the largest key we've seen so far; update the largest
 *     key we've seen so far to the last key on the page.
 */
static int
__verify_row_leaf_key_order(WT_SESSION_IMPL *session, WT_REF *ref, WT_VSTUFF *vs)
{
    WT_BTREE *btree;
    WT_PAGE *page;
    int cmp;

    btree = S2BT(session);
    page = ref->page;

    /*
     * If a tree is empty (just created), it won't have keys; if there are no keys, we're done.
     */
    if (page->entries == 0)
        return (0);

    /*
     * We visit our first leaf page before setting the maximum key (the 0th keys on the internal
     * pages leading to the smallest leaf in the tree are all empty entries).
     */
    if (vs->max_addr->size != 0) {
        WT_RET(__wt_row_leaf_key_copy(session, page, page->pg_row, vs->tmp1));

        /*
         * Compare the key against the largest key we've seen so far.
         *
         * If we're comparing against a key taken from an internal page, we can compare equal (which
         * is an expected path, the internal page key is often a copy of the leaf page's first key).
         * But, in the case of the 0th slot on an internal page, the last key we've seen was a key
         * from a previous leaf page, and it's not OK to compare equally in that case.
         */
        WT_RET(__wt_compare(session, btree->collator, vs->tmp1, (WT_ITEM *)vs->max_key, &cmp));
        if (cmp < 0)
            WT_RET_MSG(session, WT_ERROR,
              "the first key on the page at %s sorts equal to or less than the last key appearing "
              "on the page at %s, earlier in the tree: %s, %s",
              __verify_addr_string(session, ref, vs->tmp2), (char *)vs->max_addr->data,
              __wt_buf_set_printable(session, vs->tmp1->data, vs->tmp1->size, vs->tmp3),
              __wt_buf_set_printable(session, vs->max_key->data, vs->max_key->size, vs->tmp4));
    }

    /* Update the largest key we've seen to the last key on this page. */
    WT_RET(__wt_row_leaf_key_copy(session, page, page->pg_row + (page->entries - 1), vs->max_key));
    WT_IGNORE_RET_PTR(__verify_addr_string(session, ref, vs->max_addr));

    return (0);
}

/*
 * __verify_overflow --
 *     Read in an overflow page and check it.
 */
static int
__verify_overflow(WT_SESSION_IMPL *session, const uint8_t *addr, size_t addr_size, WT_VSTUFF *vs)
{
    WT_BM *bm;
    const WT_PAGE_HEADER *dsk;

    bm = S2BT(session)->bm;

    /* Read and verify the overflow item. */
    WT_RET(__wt_bt_read(session, vs->tmp1, addr, addr_size));

    /*
     * The physical page has already been verified, but we haven't confirmed it was an overflow
     * page, only that it was a valid page. Confirm it's the type of page we expected.
     */
    dsk = vs->tmp1->data;
    if (dsk->type != WT_PAGE_OVFL)
        WT_RET_MSG(session, WT_ERROR, "overflow referenced page at %s is not an overflow page",
          __wt_addr_string(session, addr, addr_size, vs->tmp1));

    WT_RET(bm->verify_addr(bm, session, addr, addr_size));
    return (0);
}

/*
 * __verify_ts_stable_cmp --
 *     Verify that a pair of start and stop timestamps are valid against the global stable
 *     timestamp. Takes in either a key for history store timestamps or a ref and cell number.
 */
static int
__verify_ts_stable_cmp(WT_SESSION_IMPL *session, WT_ITEM *key, WT_REF *ref, uint32_t cell_num,
  wt_timestamp_t start_ts, wt_timestamp_t stop_ts, WT_VSTUFF *vs)
{
    WT_BTREE *btree;
    WT_DECL_RET;
    char tp_string[2][WT_TS_INT_STRING_SIZE];
    bool start;

    btree = S2BT(session);
    start = true;

    if (start_ts != WT_TS_NONE && start_ts > vs->stable_timestamp)
        goto msg;

    if (stop_ts != WT_TS_MAX && stop_ts > vs->stable_timestamp) {
        start = false;
        goto msg;
    }

    return (ret);

msg:
    WT_ASSERT(session, ref != NULL || key != NULL);
    if (ref != NULL)
        WT_RET(__wt_buf_fmt(session, vs->tmp1, "cell %" PRIu32 " on page at %s", cell_num,
          __verify_addr_string(session, ref, vs->tmp2)));
    else if (key != NULL)
        WT_RET(__wt_buf_fmt(session, vs->tmp1, "Value in history store for key {%s}",
          __wt_key_string(session, key->data, key->size, btree->key_format, vs->tmp2)));

    WT_RET_MSG(session, WT_ERROR,
      "%s has failed verification with a %s timestamp of %s greater than the stable_timestamp of "
      "%s",
      (char *)vs->tmp1->data, start ? "start" : "stop",
      __wt_timestamp_to_string(start ? start_ts : stop_ts, tp_string[0]),
      __wt_timestamp_to_string(vs->stable_timestamp, tp_string[1]));
}

/*
 * __verify_key_hs --
 *     Verify a key against the history store. The unpack denotes the data store's timestamp range
 *     information and is used for verifying timestamp range overlaps.
 */
static int
__verify_key_hs(
  WT_SESSION_IMPL *session, WT_ITEM *tmp1, wt_timestamp_t newer_start_ts, WT_VSTUFF *vs)
{
#ifdef WT_VERIFY_VALIDATE_HISTORY_STORE
    WT_BTREE *btree;
    WT_CURSOR *hs_cursor;
    WT_DECL_RET;
    wt_timestamp_t older_start_ts, older_stop_ts;
    uint64_t hs_counter;
    uint32_t hs_btree_id;
    int cmp, exact;
    char ts_string[2][WT_TS_INT_STRING_SIZE];

    btree = S2BT(session);
    hs_btree_id = btree->id;

    /*
     * Set the data store timestamp and transactions to initiate timestamp range verification. Since
     * transaction-ids are wiped out on start, we could possibly have a start txn-id of WT_TXN_NONE,
     * in which case we initialize our newest with the max txn-id.
     */
    older_stop_ts = 0;

    /*
     * Open a history store cursor positioned at the end of the data store key (the newest record)
     * and iterate backwards until we reach a different key or btree.
     */
    hs_cursor = session->hs_cursor;
    hs_cursor->set_key(hs_cursor, hs_btree_id, tmp1, WT_TS_MAX, WT_TXN_MAX);
    ret = hs_cursor->search_near(hs_cursor, &exact);

    /* If we jumped to the next key, go back to the previous key. */
    if (ret == 0 && exact > 0)
        ret = hs_cursor->prev(hs_cursor);

    for (; ret == 0; ret = hs_cursor->prev(hs_cursor)) {
        WT_RET(hs_cursor->get_key(hs_cursor, &hs_btree_id, vs->tmp2, &older_start_ts, &hs_counter));

        if (hs_btree_id != btree->id)
            break;

        WT_RET(__wt_compare(session, NULL, tmp1, vs->tmp2, &cmp));
        if (cmp != 0)
            break;

        /* Verify the newer record's start is later than the older record's stop. */
        if (newer_start_ts < older_stop_ts) {
            WT_RET_MSG(session, WT_ERROR,
              "key %s has a overlap of timestamp ranges between history store stop timestamp %s "
              "being newer than a more recent timestamp range having start timestamp %s",
              __wt_buf_set_printable(session, tmp1->data, tmp1->size, vs->tmp2),
              __verify_timestamp_to_pretty_string(older_stop_ts, ts_string[0]),
              __verify_timestamp_to_pretty_string(newer_start_ts, ts_string[1]));
        }

        if (vs->stable_timestamp != WT_TS_NONE)
            WT_RET(
              __verify_ts_stable_cmp(session, tmp1, NULL, 0, older_start_ts, older_stop_ts, vs));

        /*
         * Since we are iterating from newer to older, the current older record becomes the newer
         * for the next round of verification.
         */
        newer_start_ts = older_start_ts;
    }

    return (ret == WT_NOTFOUND ? 0 : ret);
#else
    WT_UNUSED(session);
    WT_UNUSED(tmp1);
    WT_UNUSED(newer_start_ts);
    WT_UNUSED(vs);
    return (0);
#endif
}

/*
 * __verify_page_content_int --
 *     Verify an internal page's content.
 */
static int
__verify_page_content_int(
  WT_SESSION_IMPL *session, WT_REF *ref, WT_CELL_UNPACK_ADDR *parent, WT_VSTUFF *vs)
{
    WT_CELL_UNPACK_ADDR unpack;
    WT_DECL_RET;
    WT_PAGE *page;
    const WT_PAGE_HEADER *dsk;
    WT_TIME_AGGREGATE *ta;
    uint32_t cell_num;

    page = ref->page;
    ta = &unpack.ta;

    /*
     * If a tree is empty (just created), it won't have a disk image; if there is no disk image,
     * we're done.
     */
    if ((dsk = page->dsk) == NULL)
        return (0);

    /* Walk the page, verifying overflow pages and validating timestamps. */
    cell_num = 0;
    WT_CELL_FOREACH_ADDR (session, dsk, unpack) {
        ++cell_num;

        if (!__wt_cell_type_check(unpack.type, dsk->type))
            WT_RET_MSG(session, WT_ERROR,
              "illegal cell and page type combination: cell %" PRIu32
              " on page at %s is a %s cell on a %s page",
              cell_num - 1, __verify_addr_string(session, ref, vs->tmp1),
              __wt_cell_type_string(unpack.type), __wt_page_type_string(dsk->type));

        switch (unpack.type) {
        case WT_CELL_KEY_OVFL:
            if ((ret = __verify_overflow(session, unpack.data, unpack.size, vs)) != 0)
                WT_RET_MSG(session, ret,
                  "cell %" PRIu32
                  " on page at %s references an overflow item at %s that failed verification",
                  cell_num - 1, __verify_addr_string(session, ref, vs->tmp1),
                  __wt_addr_string(session, unpack.data, unpack.size, vs->tmp2));
            break;
        }

        switch (unpack.type) {
        case WT_CELL_ADDR_DEL:
        case WT_CELL_ADDR_INT:
        case WT_CELL_ADDR_LEAF:
        case WT_CELL_ADDR_LEAF_NO:
            if ((ret = __wt_time_aggregate_validate(session, ta, &parent->ta, false)) != 0)
                WT_RET_MSG(session, ret,
                  "cell %" PRIu32 " on page at %s failed timestamp validation", cell_num - 1,
                  __verify_addr_string(session, ref, vs->tmp1));

            if (vs->stable_timestamp != WT_TS_NONE)
                WT_RET(__verify_ts_stable_cmp(
                  session, NULL, ref, cell_num - 1, ta->oldest_start_ts, ta->newest_stop_ts, vs));
            break;
        }
    }
    WT_CELL_FOREACH_END;

    return (0);
}

/*
 * __verify_page_content_leaf --
 *     Verify the page's content.
 */
static int
__verify_page_content_leaf(
  WT_SESSION_IMPL *session, WT_REF *ref, WT_CELL_UNPACK_ADDR *parent, WT_VSTUFF *vs)
{
    WT_CELL_UNPACK_KV unpack;
    WT_DECL_RET;
    WT_PAGE *page;
    const WT_PAGE_HEADER *dsk;
    WT_ROW *rip;
    WT_TIME_WINDOW *tw;
    uint64_t recno, rle;
    uint32_t cell_num;
    uint8_t *p;
    bool found_ovfl;

    page = ref->page;
    rip = page->pg_row;
    tw = &unpack.tw;
    recno = ref->ref_recno;
    found_ovfl = false;

    /*
     * If a tree is empty (just created), it won't have a disk image; if there is no disk image,
     * we're done.
     */
    if ((dsk = page->dsk) == NULL)
        return (0);

    /* Walk the page, tracking timestamps and verifying overflow pages. */
    cell_num = 0;
    WT_CELL_FOREACH_KV (session, dsk, unpack) {
        ++cell_num;

        if (!__wt_cell_type_check(unpack.type, dsk->type))
            WT_RET_MSG(session, WT_ERROR,
              "illegal cell and page type combination: cell %" PRIu32
              " on page at %s is a %s cell on a %s page",
              cell_num - 1, __verify_addr_string(session, ref, vs->tmp1),
              __wt_cell_type_string(unpack.type), __wt_page_type_string(dsk->type));

        switch (unpack.type) {
        case WT_CELL_KEY_OVFL:
        case WT_CELL_VALUE_OVFL:
            found_ovfl = true;
            if ((ret = __verify_overflow(session, unpack.data, unpack.size, vs)) != 0)
                WT_RET_MSG(session, ret,
                  "cell %" PRIu32
                  " on page at %s references an overflow item at %s that failed verification",
                  cell_num - 1, __verify_addr_string(session, ref, vs->tmp1),
                  __wt_addr_string(session, unpack.data, unpack.size, vs->tmp2));
            break;
        }

        switch (unpack.type) {
        case WT_CELL_DEL:
        case WT_CELL_VALUE:
        case WT_CELL_VALUE_COPY:
        case WT_CELL_VALUE_OVFL:
        case WT_CELL_VALUE_SHORT:
            if ((ret = __wt_time_value_validate(session, tw, &parent->ta, false)) != 0)
                WT_RET_MSG(session, ret,
                  "cell %" PRIu32 " on page at %s failed timestamp validation", cell_num - 1,
                  __verify_addr_string(session, ref, vs->tmp1));

            if (vs->stable_timestamp != WT_TS_NONE)
                WT_RET(__verify_ts_stable_cmp(
                  session, NULL, ref, cell_num - 1, tw->start_ts, tw->stop_ts, vs));
            break;
        }

        /*
         * Verify key-associated history-store entries, optionally dump historical time windows and
         * values in debug mode.
         */
        if (page->type == WT_PAGE_ROW_LEAF) {
            if (unpack.type != WT_CELL_VALUE && unpack.type != WT_CELL_VALUE_COPY &&
              unpack.type != WT_CELL_VALUE_OVFL && unpack.type != WT_CELL_VALUE_SHORT)
                continue;

            WT_RET(__wt_row_leaf_key(session, page, rip++, vs->tmp1, false));
            WT_RET(__verify_key_hs(session, vs->tmp1, tw->start_ts, vs));
        } else if (page->type == WT_PAGE_COL_VAR) {
            rle = __wt_cell_rle(&unpack);
            p = vs->tmp1->mem;
            WT_RET(__wt_vpack_uint(&p, 0, recno));
            vs->tmp1->size = WT_PTRDIFF(p, vs->tmp1->mem);
            WT_RET(__verify_key_hs(session, vs->tmp1, tw->start_ts, vs));

            recno += rle;
            vs->records_so_far += rle;
        }
    }
    WT_CELL_FOREACH_END;

    /*
     * Object if a leaf-no-overflow address cell references a page with overflow keys, but don't
     * object if a leaf address cell references a page without overflow keys. Reconciliation doesn't
     * guarantee every leaf page without overflow items will be a leaf-no-overflow type.
     */
    if (found_ovfl && parent->raw == WT_CELL_ADDR_LEAF_NO)
        WT_RET_MSG(session, WT_ERROR,
          "page at %s, of type %s and referenced in its parent by a cell of type %s, contains "
          "overflow items",
          __verify_addr_string(session, ref, vs->tmp1), __wt_page_type_string(ref->page->type),
          __wt_cell_type_string(parent->raw));

    return (0);
}<|MERGE_RESOLUTION|>--- conflicted
+++ resolved
@@ -166,33 +166,15 @@
     WT_DECL_RET;
     WT_VSTUFF *vs, _vstuff;
     size_t root_addr_size;
-    uint32_t session_flags;
     uint8_t root_addr[WT_BTREE_MAX_ADDR_COOKIE];
     const char *name;
-<<<<<<< HEAD
-    bool bm_start, is_owner, quit, skip_hs;
-=======
-    bool bm_start, quit;
-
-#if 0
-    /* FIXME-WT-6263: Temporarily disable history store verification. */
-    bool skip_hs;
-#endif
->>>>>>> 1900a1c0
+    bool bm_start, quit, skip_hs;
 
     btree = S2BT(session);
     bm = btree->bm;
     ckptbase = NULL;
     name = session->dhandle->name;
     bm_start = false;
-
-<<<<<<< HEAD
-    session_flags = 0; /* -Wuninitialized */
-    is_owner = false;  /* -Wuninitialized */
-=======
-#if 0
-    /* FIXME-WT-6263: Temporarily disable history store verification. */
->>>>>>> 1900a1c0
 
     /*
      * Skip the history store explicit call if we're performing a metadata verification. The
@@ -286,9 +268,9 @@
              */
             if (ret == 0 && (ckpt + 1)->name == NULL && !skip_hs) {
                 /* Open a history store cursor. */
-                WT_ERR(__wt_hs_cursor_open(session);
+                WT_ERR(__wt_hs_cursor_open(session));
                 WT_TRET(__wt_history_store_verify_one(session));
-                WT_TRET(__wt_hs_cursor_close(session);
+                WT_TRET(__wt_hs_cursor_close(session));
                 /*
                  * We cannot error out here. If we got an error verifying the history store, we need
                  * to follow through with reacquiring the exclusive call below. We'll error out
