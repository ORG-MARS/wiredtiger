/*-
 * Public Domain 2014-2020 MongoDB, Inc.
 * Public Domain 2008-2014 WiredTiger, Inc.
 *
 * This is free and unencumbered software released into the public domain.
 *
 * Anyone is free to copy, modify, publish, use, compile, sell, or
 * distribute this software, either in source code form or as a compiled
 * binary, for any purpose, commercial or non-commercial, and by any
 * means.
 *
 * In jurisdictions that recognize copyright laws, the author or authors
 * of this software dedicate any and all copyright interest in the
 * software to the public domain. We make this dedication for the benefit
 * of the public at large and to the detriment of our heirs and
 * successors. We intend this dedication to be an overt act of
 * relinquishment in perpetuity of all present and future rights to this
 * software under copyright law.
 *
 * THE SOFTWARE IS PROVIDED "AS IS", WITHOUT WARRANTY OF ANY KIND,
 * EXPRESS OR IMPLIED, INCLUDING BUT NOT LIMITED TO THE WARRANTIES OF
 * MERCHANTABILITY, FITNESS FOR A PARTICULAR PURPOSE AND NONINFRINGEMENT.
 * IN NO EVENT SHALL THE AUTHORS BE LIABLE FOR ANY CLAIM, DAMAGES OR
 * OTHER LIABILITY, WHETHER IN AN ACTION OF CONTRACT, TORT OR OTHERWISE,
 * ARISING FROM, OUT OF OR IN CONNECTION WITH THE SOFTWARE OR THE USE OR
 * OTHER DEALINGS IN THE SOFTWARE.
 */

#include "format.h"

GLOBAL g;

static void format_die(void);
static void usage(void) WT_GCC_FUNC_DECL_ATTRIBUTE((noreturn));

extern int __wt_optind;
extern char *__wt_optarg;

/*
 * signal_handler --
 *     Generic signal handler, report the signal and exit.
 */
static void signal_handler(int signo) WT_GCC_FUNC_DECL_ATTRIBUTE((noreturn));
static void
signal_handler(int signo)
{
    fprintf(stderr, "format caught signal %d, exiting without error\n", signo);
    fflush(stderr);
    exit(EXIT_SUCCESS);
}

/*
 * signal_timer --
 *     Alarm signal handler.
 */
static void signal_timer(int signo) WT_GCC_FUNC_DECL_ATTRIBUTE((noreturn));
static void
signal_timer(int signo)
{
    /*
     * Direct I/O configurations can result in really long run times depending on how the test
     * machine is configured. If a direct I/O run timed out, don't bother dropping core.
     */
    if (g.c_direct_io) {
        fprintf(stderr, "format direct I/O configuration timed out\n");
        fprintf(stderr, "format caught signal %d, exiting with error\n", signo);
        fflush(stderr);
        exit(EXIT_FAILURE);
    }

    /* Note, format.sh checks for this message, so be cautious in changing the format. */
    fprintf(stderr, "format alarm timed out\n");
    fprintf(stderr, "format caught signal %d, exiting with error\n", signo);
    fprintf(stderr, "format attempting to create a core dump\n");
    fflush(stderr);
    __wt_abort(NULL);
    /* NOTREACHED */
}

/*
 * set_alarm --
 *     Set a timer.
 */
void
set_alarm(u_int seconds)
{
#ifdef HAVE_TIMER_CREATE
    struct itimerspec timer_val;
    timer_t timer_id;

    testutil_check(timer_create(CLOCK_REALTIME, NULL, &timer_id));
    memset(&timer_val, 0, sizeof(timer_val));
    timer_val.it_value.tv_sec = seconds;
    timer_val.it_value.tv_nsec = 0;
    testutil_check(timer_settime(timer_id, 0, &timer_val, NULL));
#endif
    (void)seconds;
}

/*
 * format_process_env --
 *     Set up the format process environment.
 */
static void
format_process_env(void)
{
/*
 * Windows and Linux support different sets of signals, be conservative about installing handlers.
 * If we time out unexpectedly, we want a core dump, otherwise, just exit.
 */
#ifdef SIGALRM
    (void)signal(SIGALRM, signal_timer);
#endif
#ifdef SIGHUP
    (void)signal(SIGHUP, signal_handler);
#endif
#ifdef SIGTERM
    (void)signal(SIGTERM, signal_handler);
#endif

    /* Initialize lock to ensure single threading during failure handling */
    testutil_check(pthread_rwlock_init(&g.death_lock, NULL));

#if 0
    /* Configure the GNU malloc for debugging. */
    (void)setenv("MALLOC_CHECK_", "2", 1);
#endif
#if 0
    /* Configure the FreeBSD malloc for debugging. */
    (void)setenv("MALLOC_OPTIONS", "AJ", 1);
#endif
}

/*
 * TIMED_MAJOR_OP --
 *	Set a timer and perform a major operation (for example, verify or salvage).
 */
#define TIMED_MAJOR_OP(call)                   \
    do {                                       \
        if (g.c_major_timeout != 0)            \
            set_alarm(g.c_major_timeout * 60); \
        call;                                  \
        if (g.c_major_timeout != 0)            \
            set_alarm(0);                      \
    } while (0)

int
main(int argc, char *argv[])
{
    uint64_t now, start;
    u_int ops_seconds;
    int ch, reps;
    const char *config, *home;
    bool one_flag, quiet_flag;

    custom_die = format_die; /* Local death handler. */

    config = NULL;

    (void)testutil_set_progname(argv);

    /* The monitoring program looks for this line in the log file, push it out quickly. */
    printf("%s: process %" PRIdMAX " running\n", progname, (intmax_t)getpid());
    fflush(stdout);

    format_process_env();

    __wt_random_init_seed(NULL, &g.rnd); /* Initialize the RNG. */

    /* Set values from the command line. */
    home = NULL;
    one_flag = quiet_flag = false;
    while ((ch = __wt_getopt(progname, argc, argv, "1BC:c:h:qRrT:t")) != EOF)
        switch (ch) {
        case '1': /* One run and quit */
            one_flag = true;
            break;
        case 'B': /* Backward compatibility */
            g.backward_compatible = true;
            break;
        case 'C': /* wiredtiger_open config */
            g.config_open = __wt_optarg;
            break;
        case 'c': /* Read configuration from a file */
            config = __wt_optarg;
            break;
        case 'h':
            home = __wt_optarg;
            break;
        case 'q': /* Quiet */
            quiet_flag = true;
            break;
        case 'R': /* Reopen (start running on an existing database) */
            g.reopen = true;
            break;
        case 'T': /* Trace specifics. */
            if (trace_config(__wt_optarg) != 0) {
                fprintf(stderr, "unexpected trace configuration \"%s\"\n", __wt_optarg);
                usage();
            }
        /* FALLTHROUGH */
        case 't': /* Trace  */
            g.trace = true;
            break;
        default:
            usage();
        }
    argv += __wt_optind;

    /* Set up paths. */
    path_setup(home);

    /*
     * If it's a reopen, use the already existing home directory's CONFIG file.
     *
     * If we weren't given a configuration file, set values from "CONFIG", if it exists. Small hack
     * to ignore any CONFIG file named ".", that just makes it possible to ignore any local CONFIG
     * file, used when running checks.
     */
    if (g.reopen) {
        if (config != NULL)
            testutil_die(EINVAL, "-c incompatible with -R");
        if (access(g.home_config, R_OK) != 0)
            testutil_die(ENOENT, "%s", g.home_config);
        config = g.home_config;
    }
    if (config == NULL && access("CONFIG", R_OK) == 0)
        config = "CONFIG";
    if (config != NULL && strcmp(config, ".") != 0)
        config_file(config);

    /*
     * Remaining arguments are individual configurations that modify the base configuration. Note
     * there's no restriction on command-line arguments when re-playing or re-opening a database,
     * which can lead to a lot of hurt if you're not careful.
     */
    for (; *argv != NULL; ++argv)
        config_single(*argv, true);

    /*
     * Let the command line -1 and -q flags override values configured from other sources.
     * Regardless, don't go all verbose if we're not talking to a terminal.
     */
    if (one_flag)
        g.c_runs = 1;
    if (quiet_flag || !isatty(1))
        g.c_quiet = 1;

    /*
     * Calculate how long each operations loop should run. Take any timer value and convert it to
     * seconds, then allocate 15 seconds to do initialization, verification, rebalance and/or
     * salvage tasks after the operations loop finishes. This is not intended to be exact in any
     * way, just enough to get us into an acceptable range of run times. The reason for this is
     * because we want to consume the legitimate run-time, but we also need to do the end-of-run
     * checking in all cases, even if we run out of time, otherwise it won't get done. So, in
     * summary pick a reasonable time and then don't check for timer expiration once the main
     * operations loop completes.
     */
    ops_seconds = g.c_timer == 0 ? 0 : ((g.c_timer * 60) - 15) / FORMAT_OPERATION_REPS;

    testutil_check(__wt_thread_str(g.tidbuf, sizeof(g.tidbuf)));

    while (++g.run_cnt <= g.c_runs || g.c_runs == 0) {
        __wt_seconds(NULL, &start);
        track("starting up", 0ULL, NULL);

        config_run();

        if (g.reopen) {
            config_final();
            wts_open(g.home, &g.wts_conn, &g.wts_session, true);
<<<<<<< HEAD
            timestamp_init();
=======
            set_oldest_timestamp();
>>>>>>> 1900a1c0
        } else {
            wts_create(g.home);
            config_final();
            wts_open(g.home, &g.wts_conn, &g.wts_session, true);
            timestamp_init();

            trace_init();

            TIMED_MAJOR_OP(wts_load()); /* Load and verify initial records */
        }

        TIMED_MAJOR_OP(wts_verify(g.wts_conn, "verify"));
        TIMED_MAJOR_OP(wts_read_scan());

        wts_checkpoints();

        /* Operations. */
        for (reps = 1; reps <= FORMAT_OPERATION_REPS; ++reps)
            operations(ops_seconds, reps == FORMAT_OPERATION_REPS);

        /* Copy out the run's statistics. */
        TIMED_MAJOR_OP(wts_stats());

        /*
         * Verify the objects. Verify closes the underlying handle and discards the statistics, read
         * them first.
         */
        TIMED_MAJOR_OP(wts_verify(g.wts_conn, "post-ops verify"));

        track("shutting down", 0ULL, NULL);
        wts_close(&g.wts_conn, &g.wts_session);

        /*
         * Rebalance testing.
         */
        TIMED_MAJOR_OP(wts_rebalance());

        /*
         * Salvage testing.
         */
        TIMED_MAJOR_OP(wts_salvage());

        trace_teardown();

        /* Overwrite the progress line with a completion line. */
        if (!g.c_quiet)
            printf("\r%78s\r", " ");
        __wt_seconds(NULL, &now);
        printf("%4" PRIu32 ": %s, %s (%" PRIu64 " seconds)\n", g.run_cnt, g.c_data_source,
          g.c_file_type, now - start);
        fflush(stdout);
    }

    config_print(false);

    config_clear();

    printf("%s: successful run completed\n", progname);

    return (EXIT_SUCCESS);
}

/*
 * die --
 *     Report an error, dumping the configuration.
 */
static void
format_die(void)
{
    /*
     * Turn off progress reports so we don't obscure the error message. The lock we're about to
     * acquire will act as a barrier to schedule the write. This is really a "best effort" more than
     * a guarantee, there's too much stuff in flight to be sure.
     */
    g.c_quiet = 1;

    /*
     * Single-thread error handling, our caller exits after calling us (we never release the lock).
     */
    (void)pthread_rwlock_wrlock(&g.death_lock);

    /* Write a failure message so format.sh knows we failed. */
    fprintf(stderr, "\n%s: run FAILED\n", progname);
    fflush(stderr);
    fflush(stdout);

    /* Flush the logs, they may contain debugging information. */
    trace_teardown();
    if (g.c_logging && g.wts_session != NULL)
        testutil_check(g.wts_session->log_flush(g.wts_session, "sync=off"));

    /* Display the configuration that failed. */
    if (g.run_cnt)
        config_print(true);

#ifdef HAVE_DIAGNOSTIC
    /*
     * We have a mismatch, optionally dump WiredTiger datastore pages. In doing so, we are calling
     * into the debug code directly which does not take locks, so it's possible we will simply drop
     * core. Turn off core dumps, those core files aren't interesting.
     *
     * The most important information is the key/value mismatch information. Then try to dump out
     * additional information. We dump the entire history store table including what is on disk,
     * which can potentially be very large. If it becomes a problem, this can be modified to just
     * dump out the page this key is on.
     */
    if (g.c_verify_failure_dump && g.page_dump_cursor != NULL) {
        set_core_off();

        fprintf(stderr, "snapshot-isolation error: Dumping page to %s\n", g.home_pagedump);
        testutil_check(__wt_debug_cursor_page(g.page_dump_cursor, g.home_pagedump));
        fprintf(stderr, "snapshot-isolation error: Dumping HS to %s\n", g.home_hsdump);
#if WIREDTIGER_VERSION_MAJOR >= 10
        testutil_check(__wt_debug_cursor_tree_hs(g.page_dump_cursor, g.home_hsdump));
#endif
    }
#endif
}

/*
 * usage --
 *     Display usage statement and exit failure.
 */
static void
usage(void)
{
    fprintf(stderr,
      "usage: %s [-1BqRt] [-C wiredtiger-config]\n    "
      "[-c config-file] [-h home] [-T trace-options] [name=value ...]\n",
      progname);
    fprintf(stderr, "%s",
      "\t-1 run once then quit\n"
      "\t-B maintain 3.3 release log and configuration option compatibility\n"
      "\t-C specify wiredtiger_open configuration arguments\n"
      "\t-c read test program configuration from a file (default 'CONFIG')\n"
      "\t-h home directory (default 'RUNDIR')\n"
      "\t-q run quietly\n"
      "\t-R run on an existing database\n"
      "\t-T all|local\n"
      "\t-t trace operations\n");

    config_error();
    exit(EXIT_FAILURE);
}<|MERGE_RESOLUTION|>--- conflicted
+++ resolved
@@ -269,11 +269,8 @@
         if (g.reopen) {
             config_final();
             wts_open(g.home, &g.wts_conn, &g.wts_session, true);
-<<<<<<< HEAD
             timestamp_init();
-=======
             set_oldest_timestamp();
->>>>>>> 1900a1c0
         } else {
             wts_create(g.home);
             config_final();
